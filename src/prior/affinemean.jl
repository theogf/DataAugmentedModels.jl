struct AffineMean{T<:Real,V<:AbstractVector{<:Real},O} <: PriorMean{T}
    w::V
    b::Base.RefValue{T}
    nDim::Int
    opt::O
end

"""
**AffineMean**
```julia
    AffineMean(A::V,b::V;opt=ADAM(0.01))
    AffineMean(dims::Int,features::Int;opt=ADAM(0.01))
```
Construct an affine operation on `X` : `μ₀(X) = X*w + b` where `w` is a vector and `b` a scalar
Optionally give an optimiser `opt` (`Adam(α=0.01)` by default)
"""
function AffineMean(w::V,b::T,;opt=ADAM(0.01)) where {V<:AbstractVector{<:Real},T<:Real}
    AffineMean{eltype(w),V,typeof(opt)}(w,Ref(b),length(w),opt)
end

function AffineMean(dims::Int;opt=ADAM(0.01))
    AffineMean{Float64,Vector{Float64},typeof(opt)}(randn(dims),Ref(0.0),dims,opt)
end

function update!(opt,μ::AffineMean{T},grad::AbstractVector{T},X::AbstractMatrix) where {T<:Real}
<<<<<<< HEAD
    μ.w .+= Flux.Optimise.apply!(opt,μ.w,X'*grad)
    μ.b += Flux.Optimise.apply!(opt,μ.b,sum(grad))
=======
    μ.w .+= Optimise.apply!(opt,μ.w,X'*grad)
    μ.b[] += Optimise.apply!(opt,μ.b,sum(grad))
>>>>>>> 7c8f4c0b
end

function (μ::AffineMean{T})(x::AbstractMatrix) where {T<:Real}
    @assert μ.nDim == size(x,2) "Number of dimensions of prior weight W ($(size(μ.w))) and X ($(size(x))) do not match"
<<<<<<< HEAD
    return x*μ.w .+ μ.b
=======
    return x*μ.w .+ μ.b[]
>>>>>>> 7c8f4c0b
end<|MERGE_RESOLUTION|>--- conflicted
+++ resolved
@@ -23,20 +23,11 @@
 end
 
 function update!(opt,μ::AffineMean{T},grad::AbstractVector{T},X::AbstractMatrix) where {T<:Real}
-<<<<<<< HEAD
-    μ.w .+= Flux.Optimise.apply!(opt,μ.w,X'*grad)
-    μ.b += Flux.Optimise.apply!(opt,μ.b,sum(grad))
-=======
     μ.w .+= Optimise.apply!(opt,μ.w,X'*grad)
     μ.b[] += Optimise.apply!(opt,μ.b,sum(grad))
->>>>>>> 7c8f4c0b
 end
 
 function (μ::AffineMean{T})(x::AbstractMatrix) where {T<:Real}
     @assert μ.nDim == size(x,2) "Number of dimensions of prior weight W ($(size(μ.w))) and X ($(size(x))) do not match"
-<<<<<<< HEAD
-    return x*μ.w .+ μ.b
-=======
     return x*μ.w .+ μ.b[]
->>>>>>> 7c8f4c0b
 end