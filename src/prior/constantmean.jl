--- conflicted
+++ resolved
@@ -1,12 +1,6 @@
-<<<<<<< HEAD
-mutable struct ConstantMean{T<:Real} <: PriorMean{T}
-    C::Ref{T}
-    opt::Optimizer
-=======
 mutable struct ConstantMean{T<:Real,O} <: PriorMean{T}
     C::Base.RefValue{T}
     opt::O
->>>>>>> 7c8f4c0b
 end
 
 """
@@ -23,11 +17,7 @@
 end
 
 function update!(opt,μ::ConstantMean{T},grad::AbstractVector{T},X) where {T<:Real}
-<<<<<<< HEAD
-    μ.C[] += Flux.Optimise.apply!(opt,μ.C,sum(grad))
-=======
     μ.C[] += Optimise.apply!(opt,μ.C,sum(grad))
->>>>>>> 7c8f4c0b
 end
 
 (μ::ConstantMean{T})(x::Real) where {T<:Real} = μ.C[]
