struct EmpiricalMean{T<:Real,V<:AbstractVector{<:Real},O} <: PriorMean{T}
    C::V
<<<<<<< HEAD
=======
    opt::O
>>>>>>> 7c8f4c0b
end

"""
**EmpiricalMean**
```julia`
function EmpiricalMean(c::V=1.0;opt=ADAM(0.01)) where {V<:AbstractVector{<:Real}}
```
Construct a constant mean with values `c`
Optionally give an optimiser `opt` (`ADAM(0.01)` by default)
"""
function EmpiricalMean(c::V=1.0;opt=ADAM(0.01)) where {V<:AbstractVector{<:Real}}
    EmpiricalMean{eltype(c),V}(c,opt)
end

function update!(opt,μ::EmpiricalMean{T},grad,X) where {T<:Real}
<<<<<<< HEAD
    μ.C .+= Flux.Optimise.apply!(opt,μ.C,grad)
=======
    μ.C .+= Optimise.apply!(opt,μ.C,grad)
>>>>>>> 7c8f4c0b
end

function (μ::EmpiricalMean{T})(x::AbstractMatrix) where {T<:Real}
    @assert size(x,1)==length(μ)
    return μ.C
end<|MERGE_RESOLUTION|>--- conflicted
+++ resolved
@@ -1,9 +1,6 @@
 struct EmpiricalMean{T<:Real,V<:AbstractVector{<:Real},O} <: PriorMean{T}
     C::V
-<<<<<<< HEAD
-=======
     opt::O
->>>>>>> 7c8f4c0b
 end
 
 """
@@ -19,11 +16,7 @@
 end
 
 function update!(opt,μ::EmpiricalMean{T},grad,X) where {T<:Real}
-<<<<<<< HEAD
-    μ.C .+= Flux.Optimise.apply!(opt,μ.C,grad)
-=======
     μ.C .+= Optimise.apply!(opt,μ.C,grad)
->>>>>>> 7c8f4c0b
 end
 
 function (μ::EmpiricalMean{T})(x::AbstractMatrix) where {T<:Real}
