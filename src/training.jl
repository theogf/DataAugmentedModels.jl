--- conflicted
+++ resolved
@@ -120,27 +120,19 @@
     variational_updates!(model);
 end
 
-<<<<<<< HEAD
-@traitfn function computeMatrices!(model::TGP) where {T,TGP<:AbstractGP{T};IsFull{TGP}}
-=======
 function computeMatrices!(model::GP{T}) where {T}
     compute_K!.(model.f,[model.inference.xview],T(jitt)+model.likelihood.σ²[])
     model.inference.HyperParametersUpdated = false
 end
+@traitfn function computeMatrices!(model::TGP) where {T,TGP<:AbstractGP{T};!IsSparse{TGP}}
 
-@traitfn function computeMatrices!(model::TGP) where {T,TGP<:AbstractGP{T};!IsSparse{TGP}}
->>>>>>> f47cfb51
     if model.inference.HyperParametersUpdated
         compute_K!.(model.f,[model.inference.xview],T(jitt))
     end
     model.inference.HyperParametersUpdated = false
 end
 
-<<<<<<< HEAD
-@traitfn function computeMatrices!(model::TGP) where {T,TGP<:AbstractGP{T};!IsFull{TGP}}
-=======
 @traitfn function computeMatrices!(model::TGP) where {T,TGP<:AbstractGP{T};IsSparse{TGP}}
->>>>>>> f47cfb51
     if model.inference.HyperParametersUpdated
         compute_K!.(model.f,T(jitt))
     end
