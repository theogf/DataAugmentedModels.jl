--- conflicted
+++ resolved
@@ -31,13 +31,6 @@
             end
             # Print out informations about the convergence
             if model.verbose > 2 || (model.verbose > 1  && local_iter%10==0)
-<<<<<<< HEAD
-                # print("Iteration : $local_iter ")
-                 # print("ELBO is : $(ELBO(model))")
-                 # print("\n")
-                elbo=ELBO(model)
-                next!(p; showvalues = [(:iter, local_iter),(:ELBO,elbo)])
-=======
                 if isa(TInf,GibbsSampling)
                     next!(p; showvalues = [(:samples, local_iter)])
                 else
@@ -49,7 +42,6 @@
                         next!(p; showvalues = [(:iter, local_iter),(:ELBO,prev_elbo)])
                     end
                 end
->>>>>>> 96cb71f6
             end
             local_iter += 1; model.inference.nIter += 1
             (local_iter <= iterations) || break; #Verify if the number of maximum iterations has been reached
