--- conflicted
+++ resolved
@@ -4,13 +4,8 @@
 
 """
 module AugmentedGaussianProcesses
-<<<<<<< HEAD
-
-    export AbstractGP, GP, VGP, SVGP, VStP, MCGP, MOSVGP, MOARGP
-=======
     const AGP = AugmentedGaussianProcesses; export AGP
-    export AbstractGP, GP, VGP, SVGP, VStP, MCGP, MOSVGP, OnlineSVGP
->>>>>>> f47cfb51
+    export AbstractGP, GP, VGP, SVGP, VStP, MCGP, MOSVGP, MOARGP,OnlineSVGP
     export Likelihood,  RegressionLikelihood, ClassificationLikelihood, MultiClassLikelihood
     export GaussianLikelihood, StudentTLikelihood, LaplaceLikelihood, HeteroscedasticLikelihood
     export LogisticLikelihood, BayesianSVM
@@ -82,11 +77,8 @@
     include("models/SVGP.jl")
     include("models/VStP.jl")
     include("models/MOSVGP.jl")
-<<<<<<< HEAD
     include("models/MOARGP.jl")
-=======
     include("models/OnlineSVGP.jl")
->>>>>>> f47cfb51
 
     include("inference/inference.jl")
     include("likelihood/likelihood.jl")
