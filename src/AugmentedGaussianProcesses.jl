--- conflicted
+++ resolved
@@ -33,15 +33,9 @@
     using Reexport
     using LinearAlgebra, Random
     @reexport using KernelFunctions
-<<<<<<< HEAD
-    using ForwardDiff
-    using Zygote
+    using Zygote, ForwardDiff
     using Flux: functorm, params
     @reexport using Flux.Optimise
-=======
-    using Zygote, ForwardDiff
-    using Flux
->>>>>>> 87209fbe
     using PDMats
     using AdvancedHMC, MCMCChains
     using StatsBase, StatsFuns, SpecialFunctions, Distributions, FastGaussQuadrature
@@ -65,12 +59,7 @@
     const LatentArray = Vector #For future optimization : How collection of latent GP parameters and local variables are stored
     include("functions/utils.jl")
     include("prior/priormean.jl")
-<<<<<<< HEAD
-    include("models/inducing_points.jl")
-=======
     # include("models/inducing_points.jl")
-    # include("kernelwrapper.jl")
->>>>>>> 87209fbe
 
     include("models/AbstractGP.jl")
     include("models/GP_base.jl")
