--- conflicted
+++ resolved
@@ -1,12 +1,5 @@
-<<<<<<< HEAD
-"""
-    Verify that the data is self-consistent and consistent with the likelihood
-"""
-function check_data!(X::AbstractArray{T₁,N₁},y::AbstractArray{T₂,N₂},likelihood::Likelihood) where {T₁<:Real,T₂,N₁,N₂}
-=======
 ## Verify that the data is self-consistent and consistent with the likelihood ##
 function check_data!(X::AbstractArray{T1,N1},y::AbstractArray{T2,N2},likelihood::Union{Distribution,Likelihood}) where {T1<:Real,T2,N1,N2}
->>>>>>> 3156259a
     @assert (size(y,1)==size(X,1)) "There is not the same number of samples in X and y";
     @assert N₁ <= 2 "The input matrix X can only be a vector or a matrix"
     y,nLatent,likelihood = treat_labels!(y,likelihood)
@@ -17,13 +10,7 @@
     end
 end
 
-<<<<<<< HEAD
-"""
-    Verify that the likelihood and inference are compatible (are implemented)
-"""
-=======
 ## Verify that the likelihood and inference are compatible (are implemented) ##
->>>>>>> 3156259a
 function check_implementation(model::Symbol,likelihood::L,inference::I) where {I<:Inference,L<:Likelihood}
     if isa(likelihood,GaussianLikelihood)
         if model == :GP && inference isa Analytic
