## Verify that the data is self-consistent and consistent with the likelihood ##
function check_data!(X::AbstractArray{T₁,N₁},y::AbstractArray{T₂,N₂},likelihood::Union{Distribution,Likelihood}) where {T₁<:Real,T₂,N₁,N₂}
    @assert (size(y,1)==size(X,1)) "There is not the same number of samples in X and y";
<<<<<<< HEAD
    @assert N1 <= 2 "The input matrix X can only be a vector or a matrix"
    if N1 == 1 #Reshape a X vector as a matrix
        X = reshape(X,:,1);
    end
=======
    @assert N₁ <= 2 "The input matrix X can only be a vector or a matrix"
>>>>>>> 96cb71f6
    y,nLatent,likelihood = treat_labels!(y,likelihood)
    if N₁ == 1 #Reshape a X vector as a matrix
        return reshape(X,:,1),y,nLatent,likelihood
    else
        return X,y,nLatent,likelihood
    end
end

## Verify that the likelihood and inference are compatible (are implemented) ##
function check_implementation(model::Symbol,likelihood::L,inference::I) where {I<:Inference,L<:Likelihood}
    if isa(likelihood,GaussianLikelihood)
        if model == :GP && inference isa Analytic
            return true
        elseif (model == :SVGP || model == :VStP) && inference isa AnalyticVI
            return true
        elseif model == :OnlineVGP
            return true
        else
            return false
        end
    elseif likelihood isa StudentTLikelihood
        if inference isa AnalyticVI || inference isa QuadratureVI
            return true
        elseif model == :VGP && inference isa GibbsSampling
            return true
        else
            return false
        end
    elseif likelihood isa LaplaceLikelihood
        if inference isa AnalyticVI || inference isa QuadratureVI
            return true
        elseif model == :MCGP && inference isa GibbsSampling
            return true
        else
            return false
        end
    elseif likelihood isa HeteroscedasticLikelihood
        if inference isa AnalyticVI
            return true
        else
            return false
        end
    elseif likelihood isa HeteroscedasticLikelihood
        if inference isa AnalyticVI || inference isa QuadratureVI
            return true
        elseif model == :VGP && inference isa GibbsSampling
            return true
        else
            return false
        end
    elseif likelihood isa LogisticLikelihood
        if inference isa AnalyticVI || inference isa QuadratureVI
            return true
        elseif model == :MCGP && inference isa GibbsSampling
            return true
        else
            return false
        end
    elseif likelihood isa BayesianSVM
        if inference isa AnalyticVI
            return true
        else
            return false
        end
    elseif likelihood isa SoftMaxLikelihood
        if inference isa MCIntegrationVI
            return true
        else
            return false
        end
    elseif likelihood isa LogisticSoftMaxLikelihood
        if inference isa AnalyticVI
            return true
        elseif model == :MCGP && inference isa GibbsSampling
            return true
        elseif inference isa MCIntegrationVI
            return true
        else
            return false
        end
    elseif likelihood isa PoissonLikelihood
        if inference isa AnalyticVI
            return true
        else
            return false
        end
    elseif likelihood isa NegBinomialLikelihood
        if inference isa AnalyticVI
            return true
        else
            return false
        end
    elseif likelihood isa CustomLikelihood
        if inference isa NumericalVI || inference isa HMCSampling
            return true
        else
            return false
        end
    else
        return true
    end
end<|MERGE_RESOLUTION|>--- conflicted
+++ resolved
@@ -1,14 +1,7 @@
 ## Verify that the data is self-consistent and consistent with the likelihood ##
 function check_data!(X::AbstractArray{T₁,N₁},y::AbstractArray{T₂,N₂},likelihood::Union{Distribution,Likelihood}) where {T₁<:Real,T₂,N₁,N₂}
     @assert (size(y,1)==size(X,1)) "There is not the same number of samples in X and y";
-<<<<<<< HEAD
-    @assert N1 <= 2 "The input matrix X can only be a vector or a matrix"
-    if N1 == 1 #Reshape a X vector as a matrix
-        X = reshape(X,:,1);
-    end
-=======
     @assert N₁ <= 2 "The input matrix X can only be a vector or a matrix"
->>>>>>> 96cb71f6
     y,nLatent,likelihood = treat_labels!(y,likelihood)
     if N₁ == 1 #Reshape a X vector as a matrix
         return reshape(X,:,1),y,nLatent,likelihood
