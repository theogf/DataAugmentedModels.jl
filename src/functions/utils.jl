--- conflicted
+++ resolved
@@ -2,11 +2,8 @@
 
 """ Jittering object adapting to the type of the GP """
 struct Jittering end;
-<<<<<<< HEAD
 
 const jitter = Jittering()
-=======
->>>>>>> 75157620
 
 @inline Base.Float64(::Jittering) = Float64(1e-5)
 @inline Base.Float32(::Jittering) = Float32(1e-4)
