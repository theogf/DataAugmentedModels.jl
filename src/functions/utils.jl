--- conflicted
+++ resolved
@@ -61,8 +61,6 @@
     A
 end
 
-<<<<<<< HEAD
-=======
 Base.:/(c::AbstractMatrix,a::PDMat) = c*inv(a.chol)
 
 ## Temp fix until the deepcopy of the main package is fixed
@@ -72,7 +70,6 @@
     return typeof(opt)(copied_params...)
 end
 
->>>>>>> 87209fbe
 ## Compute exp(μ)/cosh(c) safely if there is an overflow ##
 function safe_expcosh(μ::Real,c::Real)
     return isfinite(exp(μ)/cosh(c)) ? exp(μ)/cosh(c) : 2*logistic(2.0*max(μ,c))
