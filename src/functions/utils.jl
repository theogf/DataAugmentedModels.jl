## File containing different utility functions ##

const OptorNothing = Union{Optimizer,Nothing}

## Jittering object adapting to the type of the GP ##
struct Jittering end;

const jitter = Jittering()

@inline Base.Float64(::Jittering) = Float64(1e-5)
@inline Base.Float32(::Jittering) = Float32(1e-4)
@inline Base.Float16(::Jittering) = Float16(1e-3)
@inline Base.convert(::Type{Float64},::Jittering) = Float64(1e-5)
@inline Base.convert(::Type{Float32},::Jittering) = Float32(1e-4)
@inline Base.convert(::Type{Float16},::Jittering) = Float16(1e-3)

## delta function `(i,j)`, equal `1` if `i == j`, `0` else ##
@inline function δ(i::Integer,j::Integer)
    i == j ? 1.0 : 0.0
end

## Hadamard product between two arrays of same size ##
@inline function hadamard(A::AbstractArray{<:Real},B::AbstractArray{<:Real})
    A.*B
end

## Add on place the transpose of a matrix ##
@inline function add_transpose!(A::AbstractMatrix{<:Real})
    A .+= A'
end

## Return the trace of A*B' ##
@inline function opt_trace(A::AbstractMatrix{<:Real},B::AbstractMatrix{<:Real})
    dot(A,B)
end

<<<<<<< HEAD
""" Return the trace of A*B' """
function opt_trace(A::Real,B::Real)
    A*B
end

""" Return the diagonal of A*B' """
=======
## Return the diagonal of A*B' ##
>>>>>>> 96cb71f6
@inline function opt_diag(A::AbstractArray{T,N},B::AbstractArray{T,N}) where {T<:Real,N}
    vec(sum(A.*B,dims=2))
end

## Return the multiplication of Diagonal(v)*B ##
function opt_diag_mul_mat(v::AbstractVector{T},B::AbstractMatrix{T}) where {T<:Real}
    v.*B
end

## Return the multiplication of κᵀ*Diagonal(θ)*κ
@inline function κdiagθκ(κ::AbstractMatrix{T},θ::AbstractVector{T}) where {T<:Real}
    transpose(θ.*κ)*κ
end

## Return the multiplication of ρ*κᵀ*Diagonal(θ)*κ
@inline function ρκdiagθκ(ρ::T,κ::AbstractMatrix{T},θ::AbstractVector{T}) where {T<:Real}
    transpose((ρ*θ).*κ)*κ
end

## Return the addition of a diagonal to a symmetric matrix ##
function opt_add_diag_mat(v::AbstractVector{T},B::AbstractMatrix{T}) where {T<:Real}
    A = copy(B)
    @inbounds for i in 1:size(A,1)
        A[i,i] += v[i]
    end
    A
end

## Temp fix until the deepcopy of the main package is fixed
function Base.copy(opt::Optimizer)
    f = length(fieldnames(typeof(opt)))
    copied_params = [deepcopy(getfield(opt, k)) for k = 1:f]
    return typeof(opt)(copied_params...)
end

Base.deepcopy(opt::Optimizer) = copy(opt)

## Compute exp(μ)/cosh(c) safely if there is an overflow ##
function safe_expcosh(μ::Real,c::Real)
    return isfinite(exp(μ)/cosh(c)) ? exp(μ)/cosh(c) : 2*logistic(2.0*max(μ,c))
end

## Return a safe version of log(cosh(c)) ##
function logcosh(c::Real)
    return log(exp(-2.0*c)+1.0)+c-logtwo
end


function logisticsoftmax(f::AbstractVector{<:Real})
    return normalize!(logistic.(f),1)
end

function logisticsoftmax(f::AbstractVector{<:Real},i::Integer)
    return logisticsoftmax(f)[i]
end

function symcat(S::Symmetric,v::AbstractVector,vv::Real)
    S = vcat(S,v')
    S = hcat(S,vcat(v,vv))
    return Symmetric(S)
end

export make_grid
function make_grid(range1,range2)
    return hcat([i for i in range1, j in range2][:],[j for i in range1, j in range2][:])
end

function vech(A::AbstractMatrix{T}) where T
    m = size(A,1)
    v = Vector{T}(undef,m*(m+1)÷2)
    k = 0
    for j = 1:m, i = j:m
        @inbounds v[k += 1] = A[i,j]
    end
    return v
end

function duplicate_matrix(n::Int)
    m   = (n * (n + 1)) ÷ 2
    nsq = n^2
    D = zeros(Float64,nsq, m)
    row = 1
    a   = 1
    for i in 1:n
        b = i
        for j = 0:i-2
            D[row + j, b] = 1;
            b = b + n - j - 1;
        end
       row = row + i - 1

       for j = 0:n-i
           D[row + j, a + j] = 1
       end
       row = row + n - i + 1
       a   = a + n - i + 1
    end
    return D
end

function eliminate_matrix(m::Int)
    T = tril(ones(m,m))
    f = findall(T[:].==true)
    k = (m*(m+1))÷2
    m2 = m*m
    L = falses(k,m2)
    x = vec(f .+ m2*(0:(k-1)))
    L[x] .= true
    copy(transpose(L))
end

function commute_transpose(n::Int,m::Int=n)
    d = m*n;
    Tmn = falses(d,d);
    i = 1:d;
    rI = 1 .+ m.*(i.-1)-(m*n-1).*((i.-1).÷n);
    Tmn[[CartesianIndex(v,w) for (w,v) in zip(rI,i)]] .= 1;
    return Tmn
end<|MERGE_RESOLUTION|>--- conflicted
+++ resolved
@@ -34,16 +34,7 @@
     dot(A,B)
 end
 
-<<<<<<< HEAD
-""" Return the trace of A*B' """
-function opt_trace(A::Real,B::Real)
-    A*B
-end
-
-""" Return the diagonal of A*B' """
-=======
 ## Return the diagonal of A*B' ##
->>>>>>> 96cb71f6
 @inline function opt_diag(A::AbstractArray{T,N},B::AbstractArray{T,N}) where {T<:Real,N}
     vec(sum(A.*B,dims=2))
 end
