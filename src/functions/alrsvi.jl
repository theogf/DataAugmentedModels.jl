--- conflicted
+++ resolved
@@ -14,21 +14,14 @@
 
 GradDescent.params(opt::ALRSVI) = "ρ=$(opt.ρ)"
 
-<<<<<<< HEAD
 function init!(inference::Inference{T},model::SVGP,τ::Int=10) where T
     for n_s in 1:τ
-=======
-function init!(inference::Inference{T},model::SVGP) where T
-    n_repeat = ceil(inference.optimizer_η₁[1].τ/model.inference.nSamplesUsed)
-    for n_s in 1:n_repeat
->>>>>>> 759d59cc
         model.inference.MBIndices = StatsBase.sample(1:model.inference.nSamples,inference.nSamplesUsed,replace=false)
         computeMatrices!(model)
         local_updates!(model)
         natural_gradient!(model)
         if n_s == 1
             for (i,opt) in enumerate(inference.optimizer_η₁)
-<<<<<<< HEAD
                 opt.g = inference.∇η₁[i]./τ
                 opt.h = dot(inference.∇η₁[i],inference.∇η₁[i])/τ
             end
@@ -44,19 +37,6 @@
             for (i,opt) in enumerate(inference.optimizer_η₂)
                 opt.g .+= Array(inference.∇η₂[i])./τ
                 opt.h += dot(inference.∇η₂[i],inference.∇η₂[i])/τ
-=======
-                opt.g = inference.∇η₁[i]./n_repeat
-            end
-            for (i,opt) in enumerate(inference.optimizer_η₂)
-                opt.g = Array(inference.∇η₂[i])./n_repeat
-            end
-        else
-            for (i,opt) in enumerate(inference.optimizer_η₁)
-                opt.g .+= inference.∇η₁[i]./n_repeat
-            end
-            for (i,opt) in enumerate(inference.optimizer_η₂)
-                opt.g .+= Array(inference.∇η₂[i])./n_repeat
->>>>>>> 759d59cc
             end
         end
     end
