include("zygote_rules.jl")
include("autotuning_utils.jl")

function update_hyperparameters!(model::Union{GP,VGP})
    update_hyperparameters!.(model.f,get_Z(model))
    model.inference.HyperParametersUpdated = true
end

<<<<<<< HEAD
"""
    Update all hyperparameters for the sparse variational GP models
"""
function update_hyperparameters!(model::SVGP{<:Likelihood,<:Inference,T}) where {T<:Real}
    Jmm = kernelderivativematrix.(model.Z,model.kernel)
    Jnm = kernelderivativematrix.([model.X[model.inference.MBIndices,:]],model.Z,model.kernel)
    Jnn = kernelderivativediagmatrix.([model.X[model.inference.MBIndices,:]],model.kernel)
    f_l,f_v,f_μ₀,f_Z = hyperparameter_gradient_function(model)
    grads_l = map(compute_hyperparameter_gradient,model.kernel,fill(f_l,model.nPrior),Jmm,Jnm,Jnn,collect(1:model.nPrior))
    grads_v = map(f_v,model.kernel,1:model.nPrior)
    if !isnothing(model.Zoptimizer)
        Z_gradients = f_Z(model) #Compute the gradient given the inducing points location
        model.Z .+= GradDescent.update.(model.Zoptimizer,Z_gradients) #Apply the gradients on the location
    end
    grads_μ₀ = map(f_μ₀,1:model.nPrior)
    apply_gradients_lengthscale!.(model.kernel,grads_l)
    apply_gradients_variance!.(model.kernel,grads_v)
    update!.(model.μ₀,grads_μ₀)
    model.inference.HyperParametersUpdated = true
end

"""Update all hyperparameters for the full batch GP models"""
function update_hyperparameters!(model::OnlineVGP{<:Likelihood,<:Inference,T}) where {T<:Real}
    Jmm = kernelderivativematrix.(model.Z,model.kernel)
    Jnm = kernelderivativematrix.([model.X],model.Z,model.kernel)
    Jnn = kernelderivativediagmatrix.([model.X],model.kernel)
    Jab = kernelderivativematrix.(model.Zₐ,model.Z,model.kernel)
    Jaa = kernelderivativematrix.(model.Zₐ,model.kernel)
    f_l,f_v,f_μ₀,f_Z = hyperparameter_gradient_function(model)
    grads_l = map(compute_hyperparameter_gradient,model.kernel,fill(f_l,model.nPrior),Jmm,Jnm,Jnn,Jab,Jaa,collect(1:model.nPrior))
    grads_v = map(f_v,model.kernel,1:model.nPrior)
    if !isnothing(model.Zoptimizer)
        Z_gradients = f_Z(model) #Compute the gradient given the inducing points location
        update_centers!(model.Zalg,Z_gradients[1])
        # model.Zₐ .= copy.(model.Z)
        # model.invDₐ .= Symmetric.(-2.0.*model.η₂.-model.invKmm)
        # model.prevη₁ = deepcopy(model.η₁)
        # model.prev𝓛ₐ .= -logdet.(model.Σ) + logdet.(model.Kmm) - dot.(model.μ,model.η₁)
        # model.Z = fill(model.Zalg.centers,model.nPrior)
        # model.Z .= model.Z .+ GradDescent.update.(model.Zoptimizer,Z_gradients) #Apply the gradients on the location
    end
    grads_μ₀ = map(f_μ₀,1:model.nPrior)
    apply_gradients_lengthscale!.(model.kernel,grads_l)
    apply_gradients_variance!.(model.kernel,grads_v)
    model.inference.HyperParametersUpdated = true
end

"""
    Return the derivative of the KL divergence between the posterior and the GP prior
"""
function hyperparameter_KL_gradient(J::AbstractMatrix{T},A::AbstractMatrix{T}) where {T<:Real}
    return 0.5*opt_trace(J,A)
=======
function update_hyperparameters!(model::SVGP)
    update_hyperparameters!.(model.f,[model.inference.xview],∇E_μ(model.likelihood,model.inference.vi_opt[1],get_y(model)),∇E_Σ(model.likelihood,model.inference.vi_opt[1],get_y(model)),model.inference,model.inference.vi_opt)
    model.inference.HyperParametersUpdated = true
end

function update_hyperparameters!(model::MOSVGP)
    update_hyperparameters!.(model.f,[model.inference.xview],∇E_μ(model),∇E_Σ(model),model.inference,model.inference.vi_opt)
    model.inference.HyperParametersUpdated = true
>>>>>>> 96cb71f6
end

## Update all hyperparameters for the full batch GP models ##
function update_hyperparameters!(gp::Union{_GP{T},_VGP{T}},X::AbstractMatrix) where {T}
    if !isnothing(gp.opt)
        f_l,f_v,f_μ₀ = hyperparameter_gradient_function(gp,X)
        grads = ∇L_ρ(f_l,gp,X)
        grads.grads[gp.σ_k] = f_v(first(gp.σ_k))
        grads.grads[gp.μ₀] = f_μ₀()

        apply_grads_kernel_params!(gp.opt,gp.kernel,grads) # Apply gradients to the kernel parameters
        apply_grads_kernel_variance!(gp.opt,gp,grads[gp.σ_k]) #Send the derivative of the matrix to the specific gradient of the model
        apply_gradients_mean_prior!(gp.opt,gp.μ₀,grads[gp.μ₀],X)
    end
end

## Update all hyperparameters for the sparse variational GP models ##
function update_hyperparameters!(gp::_SVGP{T},X,∇E_μ::AbstractVector{T},∇E_Σ::AbstractVector{T},i::Inference,opt::AbstractOptimizer) where {T}
    if !isnothing(gp.opt)
        f_ρ,f_σ_k,f_μ₀ = hyperparameter_gradient_function(gp)
        grads =  ∇L_ρ(f_ρ,gp,X,∇E_μ,∇E_Σ,i,opt)
        grads.grads[gp.σ_k] = f_σ_k(first(gp.σ_k),∇E_Σ,i,opt)
        grads.grads[gp.μ₀] = f_μ₀()
    end
    if !isnothing(gp.Z.opt)
        Z_gradients = inducingpoints_gradient(gp,X,∇E_μ,∇E_Σ,i,opt) #Compute the gradient given the inducing points location
        gp.Z.Z .+= Flux.apply!(gp.Z.opt,gp.Z.Z,Z_gradients) #Apply the gradients on the location
    end
    if !isnothing(gp.opt)
        apply_grads_kernel_params!(gp.opt,gp.kernel,grads) # Apply gradients to the kernel parameters
        apply_grads_kernel_variance!(gp.opt,gp,grads[gp.σ_k]) #Send the derivative of the matrix to the specific gradient of the model
        apply_gradients_mean_prior!(gp.opt,gp.μ₀,grads[gp.μ₀],X)
    end
end


## Return the derivative of the KL divergence between the posterior and the GP prior ##
function hyperparameter_KL_gradient(J::AbstractMatrix{T},A::AbstractMatrix{T}) where {T<:Real}
    return 0.5*opt_trace(J,A)
end


function hyperparameter_gradient_function(gp::_GP{T},X::AbstractMatrix) where {T}
    μ₀ = gp.μ₀(X)
    A = (inv(gp.K).mat-gp.μ*transpose(gp.μ))
    return (function(Jnn)
                return -hyperparameter_KL_gradient(Jnn,A)
            end,
            function(σ_k)
                return -one(T)/σ_k*hyperparameter_KL_gradient(gp.K.mat,A)
            end,
            function()
                return -gp.μ
            end)
end

<<<<<<< HEAD
"""Return functions computing gradients of the ELBO given the kernel hyperparameters for a non-sparse model"""
function hyperparameter_gradient_function(model::SVGP{<:Likelihood,<:Inference,T}) where {T<:Real}
    A = ([Diagonal{T}(I,model.nFeatures)].-model.invKmm.*(model.Σ.+model.µ.*transpose.(model.μ))).*model.invKmm
    ι = Matrix{T}(undef,model.inference.nSamplesUsed,model.nFeatures) #Empty container to save data allocation
    κΣ = model.κ.*model.Σ
    if model.IndependentPriors
        return (function(Jmm::Symmetric{T,Matrix{T}},Jnm::Matrix{T},Jnn::Vector{T},index::Int)
                    return (hyperparameter_expec_gradient(model,ι,κΣ[index],Jmm,Jnm,Jnn,index)-hyperparameter_KL_gradient(Jmm,A[index]))
                end,
                function(kernel::Kernel{T},index::Int)
                    return 1.0/getvariance(kernel)*(
                            - model.inference.ρ*dot(model.likelihood.θ[index],model.K̃[index])
                            - hyperparameter_KL_gradient(model.Kmm[index],A[index]))
                end,
                function(index)
                    return -model.invKmm[index]*(model.μ₀[index]-model.μ[index])
                end,
                function(model)
                        inducingpoints_gradient(model,A,ι,κΣ)
                end)
    else
        return (function(Jmm::Symmetric{T,Matrix{T}},Jnm::Matrix{T},Jnn::Vector{T},index::Int)
                    return  (hyperparameter_expec_gradient(model,ι,κΣ,Jmm,Jnm,Jnn)
                           - sum(hyperparameter_KL_gradient.([Jmm],A)))
                end,
                function(kernel::Kernel{T},index::Int)
                    return 1.0/getvariance(kernel)*(model.inference.ρ*sum(
                            -dot(model.likelihood.θ[i],model.K̃[1]) for i in 1:model.nLatent)
                            - sum(hyperparameter_KL_gradient.(model.Kmm,A)))
                end,
                function(index)
                    return -sum(model.invKmm.*(model.μ₀.-model.μ))
                end,
                function(model)
                    inducingpoints_gradient(model,A,ι,κΣ)
                end)
    end
end

"""Return functions computing gradients of the ELBO given the kernel hyperparameters for a non-sparse model"""
function hyperparameter_gradient_function(model::OnlineVGP{<:Likelihood,<:Inference,T}) where {T<:Real}
    A = ([Diagonal{T}(I,model.nFeatures)].-model.invKmm.*(model.Σ.+model.µ.*transpose.(model.μ))).*model.invKmm
    ι = Matrix{T}(undef,model.inference.nSamplesUsed,model.nFeatures) #Empty container to save data allocation
    global ιₐ = Matrix{T}(undef,size(model.Zₐ[1],1),size(model.Z[1],1)) #Empty container to save data allocation
    κΣ = model.κ.*model.Σ
    κₐΣ = model.κₐ.*model.Σ
    if model.IndependentPriors
        return (function(Jmm::Symmetric{T,Matrix{T}},Jnm::Matrix{T},Jnn::Vector{T},Jab::Matrix{T},Jaa::Symmetric{T,Matrix{T}},index::Int)
                    return (hyperparameter_expec_gradient(model,ι,κΣ[index],Jmm,Jnm,Jnn,index)
                     +hyperparameter_online_gradient(model,ιₐ,κₐΣ[index],Jmm,Jab,Jaa,index)
                     - hyperparameter_KL_gradient(Jmm,A[index]))
                end,
                function(kernel::Kernel{T},index::Int)
                    return 1.0/getvariance(kernel)*(
                            - dot(model.likelihood.θ[index],model.K̃[index])
                            - 0.5*opt_trace(model.invDₐ[index],model.K̃ₐ[index])
                            - hyperparameter_KL_gradient(model.Kmm[index],A[index]))
                end,
                function(index)
                    return -model.invKmm[index]*(model.μ₀[index]-model.μ[index])
                end,
                function(model)
                        inducingpoints_gradient(model,A,ι,ιₐ,κΣ,κₐΣ)
                end)
    else
        return (function(Jmm::Symmetric{T,Matrix{T}},Jnm::Matrix{T},Jnn::Vector{T},Jab::Matrix{T},Jaa::Symmetric{T,Matrix{T}},index::Int)
                    return  (hyperparameter_expec_gradient(model,ι,κΣ,Jmm,Jnm,Jnn)
                         + hyperparameter_online_gradient(model,ιₐ,κₐΣ,Jmm,Jab,Jaa,index)  - sum(hyperparameter_KL_gradient.([Jmm],A)))
                end,
                function(kernel::Kernel{T},index::Int)
                    return 1.0/getvariance(kernel)*(sum(
                            -dot(model.likelihood.θ[i],model.K̃[1]) for i in 1:model.nLatent)
                            - 0.5*sum(opt_trace.(model.invDₐ,model.K̃ₐ))
                            - sum(hyperparameter_KL_gradient.(model.Kmm,A)))
                end,
                function(index)
                    return -sum(model.invKmm.*(model.μ₀.-model.μ))
                end,
                function(model)
                        inducingpoints_gradient(model,A,ι,ιₐ,κΣ,κₐΣ)
                end)
    end
end
"""Gradient with respect to hyperparameter with independent priors"""
function hyperparameter_expec_gradient(model::SparseGP{<:Likelihood{T},<:AnalyticVI{T},T},ι::Matrix{T},κΣ::Matrix{T},Jmm::Symmetric{T,Matrix{T}},Jnm::Matrix{T},Jnn::Vector{T},index::Integer) where {T<:Real}
    mul!(ι,(Jnm-model.κ[index]*Jmm),model.invKmm[index])
    Jnn .-= opt_diag(ι,model.Knm[index]) + opt_diag(model.κ[index],Jnm)
    dμ = dot(cond_mean(model,index),ι*model.μ[index])
    dΣ = -0.5*dot(model.likelihood.θ[index],Jnn)
    dΣ += -0.5*dot(model.likelihood.θ[index],2.0*(opt_diag(ι*model.Σ[index],model.κ[index])))
    dΣ += -0.5*dot(model.likelihood.θ[index],2.0*(ι*model.μ[index]).*(model.κ[index]*model.μ[index]))
    return model.inference.ρ*(dμ+dΣ)
end


"""Gradient with respect to hyperparameter with shared priors"""
function hyperparameter_expec_gradient(model::SparseGP{<:Likelihood{T},<:NumericalVI{T},T},ι::Matrix{T},κΣ::Vector{Matrix{T}},Jmm::Symmetric{T,Matrix{T}},Jnm::Matrix{T},Jnn::Vector{T}) where {T<:Real}
    mul!(ι,(Jnm-model.κ[1]*Jmm),model.invKmm[1])
    Jnn .-= opt_diag(ι,model.Knm[1]) + opt_diag(model.κ[1],Jnm)
    dμ = sum(dot(cond_mean(model,i),ι*model.μ[i]) for i in 1:model.nLatent)
    dΣ = -sum(dot(model.likelihood.θ[i],Jnn+2.0*opt_diag(ι,κΣ[i])) for i in 1:model.nLatent)
    return model.inference.ρ*(dμ+dΣ)
end

function hyperparameter_online_gradient(model::OnlineVGP{<:Likelihood{T},<:Inference{T},T},ιₐ::Matrix{T},κₐΣ::Matrix{T},Jmm::Symmetric{T,Matrix{T}},Jab::Matrix{T},Jaa::Symmetric{T,Matrix{T}},index::Integer) where {T<:Real}
    mul!(ιₐ,(Jab-model.κₐ[index]*Jmm),model.invKmm[index])
    # trace_term = sum(opt_trace.([model.invDₐ[index]],[Jaa,2*ιₐ*transpose(κₐΣ),-(2*Jab+model.κ[index]*Jmm)*model.invKmm[index]*transpose(model.Kab[index])]))
    trace_term = sum(opt_trace.([model.invDₐ[index]],[Jaa,2*ιₐ*transpose(κₐΣ),-ιₐ*transpose(model.Kab[index]),- model.κₐ[index]*transpose(Jab)]))
    term_1 = -2.0*dot(model.prevη₁[index],ιₐ*model.μ[index])
    term_2 = 2.0*dot(ιₐ*model.μ[index],model.invDₐ[index]*model.κₐ[index]*model.μ[index])
    return -0.5*(trace_term+term_1+term_2)
end

function hyperparameter_online_gradient(model::OnlineVGP{<:Likelihood{T},<:Inference{T},T},ιₐ::Matrix{T},κₐΣ::Vector{Matrix{T}},Jmm::Symmetric{T,Matrix{T}},Jab::Matrix{T},Jaa::Symmetric{T,Matrix{T}},index::Integer) where {T<:Real}
    mul!(ιₐ,(Jab-model.κₐ[1]*Jmm),model.invKmm[1])
    J_q = Jaa - (ιₐ*transpose(model.Kab[1]) + model.κₐ[1]*transpose(Jab))
    trace_term = sum(sum(opt_trace.([model.invDₐ[j]],[J_q,2*ιₐ*transpose(κₐΣ[j])])) for j in 1:model.nLatent)
    term_1 = sum(-2.0*dot(model.prevη₁[j],ιₐ*model.μ[j]) for j in 1:model.nLatent)
    term_2 = sum(2.0*dot(ιₐ*model.μ[j],model.invDₐ[j]*model.κₐ[1]*model.μ[j]) for j in 1:model.nLatent)
    return -0.5*(trace_term+term_1+term_2)
end


"""
    Return a function computing the gradient of the ELBO given the inducing point locations
"""
function inducingpoints_gradient(model::SVGP{<:Likelihood{T},<:Inference{T},T},A,ι,κΣ) where {T<:Real}
    if model.IndependentPriors
        gradients_inducing_points = [zeros(T,model.nFeatures,model.nDim) for _ in 1:model.nPrior]
        for k in 1:model.nPrior
            for i in 1:model.nFeatures #Iterate over the points
                global Jnm,Jmm = computeIndPointsJ(model,i,k) #TODO
                for j in 1:model.nDim #iterate over the dimensions
                    mul!(ι,(Jnm[j,:,:]-model.κ[k]*Jmm[j,:,:]),model.invKmm[k])
                    gradients_inducing_points[k][i,j] =  hyperparameter_expec_gradient(model,ι,κΣ[k],Symmetric(Jmm[j,:,:]),Jnm[j,:,:],zeros(T,model.inference.nSamplesUsed),k)-hyperparameter_KL_gradient(Jmm[j,:,:],A[k])
                end
            end
        end
        return gradients_inducing_points
    else
        @warn "Inducing points for shared prior not implemented yet"
        return gradients_inducing_points
    end
end


"""Return a function computing the gradient of the ELBO given the inducing point locations"""
function inducingpoints_gradient(model::OnlineVGP{<:Likelihood{T},<:Inference{T},T},A,ι,ιₐ,κΣ,κₐΣ) where {T<:Real}
    if model.IndependentPriors
        gradients_inducing_points = [zeros(T,model.nFeatures,model.nDim) for _ in 1:model.nLatent]
        for k in 1:model.nPrior
            for i in 1:model.nFeatures #Iterate over the points
                Jnm,Jab,Jmm = computeIndPointsJ(model,i,k) #TODO
                for j in 1:model.nDim #iterate over the dimensions
                    mul!(ι,(Jnm[j,:,:]-model.κ[k]*Jmm[j,:,:]),model.invKmm[k])
                    gradients_inducing_points[k][i,j] =  (hyperparameter_expec_gradient(model,ι,κΣ[k],Symmetric(Jmm[j,:,:]),Jnm[j,:,:],zeros(T,model.inference.nSamplesUsed),k)
                    + hyperparameter_online_gradient(model,ιₐ,κₐΣ[k],Symmetric(Jmm[j,:,:]),Jab[j,:,:],Symmetric(zeros(T,size(model.Zₐ[k],1),size(model.Zₐ[k],1))),k)
                    - hyperparameter_KL_gradient(Jmm[j,:,:],A[k]))
                end
            end
=======
## Return functions computing gradients of the ELBO given the kernel hyperparameters for a non-sparse model ##
function hyperparameter_gradient_function(gp::_VGP{T},X::AbstractMatrix) where {T<:Real}
    μ₀ = gp.μ₀(X)
    A = (I-gp.K\(gp.Σ+(gp.µ-gp.μ₀(X))*transpose(gp.μ-μ₀)))/gp.K.mat
    return (function(Jnn)
                return -hyperparameter_KL_gradient(Jnn,A)
            end,
            function(σ_k)
                return -one(T)/σ_k*hyperparameter_KL_gradient(gp.K.mat,A)
            end,
            function()
                return -gp.K.mat\(μ₀-gp.μ)
            end)
end

## Return functions computing gradients of the ELBO given the kernel hyperparameters for a non-sparse latent GP ##
function hyperparameter_gradient_function(gp::_SVGP{T}) where {T<:Real}
    μ₀ = gp.μ₀(gp.Z.Z)
    A = (Diagonal{T}(I,gp.dim).-gp.K\(gp.Σ.+(gp.µ-μ₀)*transpose(gp.μ-μ₀)))/gp.K.mat
    κΣ = gp.κ*gp.Σ
    return (function(Jmm,Jnm,Jnn,∇E_μ,∇E_Σ,i,opt)
                return (hyperparameter_expec_gradient(gp,∇E_μ,∇E_Σ,i,opt,κΣ,Jmm,Jnm,Jnn)-hyperparameter_KL_gradient(Jmm,A))
            end,
            function(σ_k::Real,∇E_Σ,i,opt)
                return one(T)/σ_k*(
                        - i.ρ*dot(∇E_Σ,gp.K̃)
                        - hyperparameter_KL_gradient(gp.K.mat,A))
            end,
            function()
                return -gp.K.mat\(μ₀-gp.μ)
            end)
end

function hyperparameter_gradient_function(model::VStP{T},X::AbstractMatrix) where {T<:Real}
    μ₀ = gp.μ₀(X)
    A = (Diagonal{T}(I,gp.dim).-gp.K\(gp.Σ.+(gp.µ-μ₀)*transpose(gp.μ-μ₀)))/gp.K.mat
    return (function(Jnn)
                return -hyperparameter_KL_gradient(Jnn,A)
            end,
            function(σ_k::Real)
                return -one(T)/σ_k*hyperparameter_KL_gradient(gp.K.mat*gp.χ,A)
            end,
            function()
                return -gp.K.mat\(μ₀-gp.μ)
            end)
end

## Gradient with respect to hyperparameter for analytical VI ##
function hyperparameter_expec_gradient(gp::_SVGP{T},∇E_μ::AbstractVector{T},∇E_Σ::AbstractVector{T},i::AnalyticVI,opt::AVIOptimizer,κΣ::AbstractMatrix{T},Jmm::AbstractMatrix{T},Jnm::AbstractMatrix{T},Jnn::AbstractVector{T}) where {T<:Real}
    ι = (Jnm-gp.κ*Jmm)/gp.K.mat
    Jnn = Jnn - (opt_diag(ι,gp.Knm) + opt_diag(gp.κ,Jnm))
    dμ = dot(∇E_μ,ι*gp.μ)
    dΣ = -dot(∇E_Σ,Jnn)
    dΣ += -dot(∇E_Σ,2.0*(opt_diag(ι,κΣ)))
    dΣ += -dot(∇E_Σ,2.0*(ι*gp.μ).*(gp.κ*gp.μ))
    return i.ρ*(dμ+dΣ)
end


## Gradient with respect to hyperparameters for numerical VI ##
function hyperparameter_expec_gradient(gp::_SVGP{T},∇E_μ::AbstractVector{T},∇E_Σ::AbstractVector{T},i::NumericalVI,opt::NVIOptimizer,ι::AbstractMatrix{T},κΣ::AbstractMatrix{T},Jmm::AbstractMatrix{T},Jnm::AbstractMatrix{T},Jnn::AbstractVector{T}) where {T<:Real}
    ι .= (Jnm-gp.κ*Jmm)/gp.K.mat
    Jnn .-= opt_diag(ι,gp.Knm) + opt_diag(gp.κ,Jnm)
    dμ = dot(∇E_μ,ι*gp.μ)
    dΣ = dot(∇E_Σ,Jnn+2.0*opt_diag(ι,κΣ))
    return i.ρ*(dμ+dΣ)
end


## Return a function computing the gradient of the ELBO given the inducing point locations ##
function inducingpoints_gradient(gp::_SVGP{T},X,∇E_μ::AbstractVector{T},∇E_Σ::AbstractVector{T},i::Inference,opt::AbstractOptimizer) where {T<:Real}
    gradient_inducing_points = similar(gp.Z.Z)
    A = (I-gp.K\(gp.Σ+gp.µ*transpose(gp.μ)))/gp.K
    #preallocation
    ι = similar(gp.κ)
    Jmm,Jnm = indpoint_derivative(gp.kernel,gp.Z),indpoint_derivative(gp.kernel,X,gp.Z)
    κΣ = gp.κ*gp.Σ
    for j in 1:gp.dim #Iterate over the points
        for k in 1:size(gp.Z,2) #iterate over the dimensions
            @views ι = (Jnm[:,:,j,k]-gp.κ*Jmm[:,:,j,k])/gp.K
            @views gradient_inducing_points[j,k] = hyperparameter_expec_gradient(gp,∇E_μ,∇E_Σ,i,opt,ι,κΣ,Jmm[:,:,j,k],Jnm[:,:,j,k],zero(gp.K̃))-hyperparameter_KL_gradient(Jmm[:,:,j,k],A)
>>>>>>> 96cb71f6
        end
    end
<<<<<<< HEAD
end


"Compute the gradients given the inducing point locations, (general gradients are computed to be then remapped correctly)"
function computeIndPointsJ(model::SVGP,iter::Int,k::Int)
    Dnm = KernelModule.computeIndPointsJnm(model.kernel[k],model.X[model.inference.MBIndices,:],model.Z[k][iter,:],iter,model.Knm[k])
    Dmm = KernelModule.computeIndPointsJmm(model.kernel[k],model.Z[k],iter,model.Kmm[k])
    Jnm = zeros(model.nDim,model.inference.nSamplesUsed,model.nFeatures)
    Jmm = zeros(model.nDim,model.nFeatures,model.nFeatures)
    @inbounds for i in 1:model.nDim
        Jnm[i,:,:] .= KernelModule.CreateColumnMatrix(model.inference.nSamplesUsed,model.nFeatures,iter,Dnm[:,i])
        Jmm[i,:,:] .= KernelModule.CreateColumnRowMatrix(model.nFeatures,iter,Dmm[:,i])
    end
    return Jnm,Jmm
    #Return dim*K*K tensors for computing the gradient
end

"Compute the gradients given the inducing point locations, (general gradients are computed to be then remapped correctly)"
function computeIndPointsJ(model::OnlineVGP,iter::Int,k::Int)
    Dnm = KernelModule.computeIndPointsJnm(model.kernel[k],model.X[model.inference.MBIndices,:],model.Z[k][iter,:],iter,model.Knm[k])
    Dab = KernelModule.computeIndPointsJnm(model.kernel[k],model.Zₐ[k],model.Z[k][iter,:],iter,model.Kab[k])
    Dmm = KernelModule.computeIndPointsJmm(model.kernel[k],model.Z[k],iter,model.Kmm[k])
    Jnm = zeros(model.nDim,model.inference.nSamplesUsed,model.nFeatures)
    Jab = zeros(model.nDim,size(model.Zₐ[k],1),model.nFeatures)
    Jmm = zeros(model.nDim,model.nFeatures,model.nFeatures)
    @inbounds for i in 1:model.nDim
        Jnm[i,:,:] .= KernelModule.CreateColumnMatrix(model.inference.nSamplesUsed,model.nFeatures,iter,Dnm[:,i])
        Jab[i,:,:] .= KernelModule.CreateColumnMatrix(size(model.Zₐ[k],1),model.nFeatures,iter,Dab[:,i])
        Jmm[i,:,:] .= KernelModule.CreateColumnRowMatrix(model.nFeatures,iter,Dmm[:,i])
    end
    return Jnm,Jab,Jmm
    #Return dim*K*K tensors for computing the gradient
end


function apply_gradients_mean_prior!(μ::AbstractVector{<:Real},grad_μ::AbstractVector{<:Real},opt::Optimizer)
    μ .+= update(opt,grad_μ)
=======
    return gradient_inducing_points
>>>>>>> 96cb71f6
end<|MERGE_RESOLUTION|>--- conflicted
+++ resolved
@@ -6,60 +6,6 @@
     model.inference.HyperParametersUpdated = true
 end
 
-<<<<<<< HEAD
-"""
-    Update all hyperparameters for the sparse variational GP models
-"""
-function update_hyperparameters!(model::SVGP{<:Likelihood,<:Inference,T}) where {T<:Real}
-    Jmm = kernelderivativematrix.(model.Z,model.kernel)
-    Jnm = kernelderivativematrix.([model.X[model.inference.MBIndices,:]],model.Z,model.kernel)
-    Jnn = kernelderivativediagmatrix.([model.X[model.inference.MBIndices,:]],model.kernel)
-    f_l,f_v,f_μ₀,f_Z = hyperparameter_gradient_function(model)
-    grads_l = map(compute_hyperparameter_gradient,model.kernel,fill(f_l,model.nPrior),Jmm,Jnm,Jnn,collect(1:model.nPrior))
-    grads_v = map(f_v,model.kernel,1:model.nPrior)
-    if !isnothing(model.Zoptimizer)
-        Z_gradients = f_Z(model) #Compute the gradient given the inducing points location
-        model.Z .+= GradDescent.update.(model.Zoptimizer,Z_gradients) #Apply the gradients on the location
-    end
-    grads_μ₀ = map(f_μ₀,1:model.nPrior)
-    apply_gradients_lengthscale!.(model.kernel,grads_l)
-    apply_gradients_variance!.(model.kernel,grads_v)
-    update!.(model.μ₀,grads_μ₀)
-    model.inference.HyperParametersUpdated = true
-end
-
-"""Update all hyperparameters for the full batch GP models"""
-function update_hyperparameters!(model::OnlineVGP{<:Likelihood,<:Inference,T}) where {T<:Real}
-    Jmm = kernelderivativematrix.(model.Z,model.kernel)
-    Jnm = kernelderivativematrix.([model.X],model.Z,model.kernel)
-    Jnn = kernelderivativediagmatrix.([model.X],model.kernel)
-    Jab = kernelderivativematrix.(model.Zₐ,model.Z,model.kernel)
-    Jaa = kernelderivativematrix.(model.Zₐ,model.kernel)
-    f_l,f_v,f_μ₀,f_Z = hyperparameter_gradient_function(model)
-    grads_l = map(compute_hyperparameter_gradient,model.kernel,fill(f_l,model.nPrior),Jmm,Jnm,Jnn,Jab,Jaa,collect(1:model.nPrior))
-    grads_v = map(f_v,model.kernel,1:model.nPrior)
-    if !isnothing(model.Zoptimizer)
-        Z_gradients = f_Z(model) #Compute the gradient given the inducing points location
-        update_centers!(model.Zalg,Z_gradients[1])
-        # model.Zₐ .= copy.(model.Z)
-        # model.invDₐ .= Symmetric.(-2.0.*model.η₂.-model.invKmm)
-        # model.prevη₁ = deepcopy(model.η₁)
-        # model.prev𝓛ₐ .= -logdet.(model.Σ) + logdet.(model.Kmm) - dot.(model.μ,model.η₁)
-        # model.Z = fill(model.Zalg.centers,model.nPrior)
-        # model.Z .= model.Z .+ GradDescent.update.(model.Zoptimizer,Z_gradients) #Apply the gradients on the location
-    end
-    grads_μ₀ = map(f_μ₀,1:model.nPrior)
-    apply_gradients_lengthscale!.(model.kernel,grads_l)
-    apply_gradients_variance!.(model.kernel,grads_v)
-    model.inference.HyperParametersUpdated = true
-end
-
-"""
-    Return the derivative of the KL divergence between the posterior and the GP prior
-"""
-function hyperparameter_KL_gradient(J::AbstractMatrix{T},A::AbstractMatrix{T}) where {T<:Real}
-    return 0.5*opt_trace(J,A)
-=======
 function update_hyperparameters!(model::SVGP)
     update_hyperparameters!.(model.f,[model.inference.xview],∇E_μ(model.likelihood,model.inference.vi_opt[1],get_y(model)),∇E_Σ(model.likelihood,model.inference.vi_opt[1],get_y(model)),model.inference,model.inference.vi_opt)
     model.inference.HyperParametersUpdated = true
@@ -68,7 +14,6 @@
 function update_hyperparameters!(model::MOSVGP)
     update_hyperparameters!.(model.f,[model.inference.xview],∇E_μ(model),∇E_Σ(model),model.inference,model.inference.vi_opt)
     model.inference.HyperParametersUpdated = true
->>>>>>> 96cb71f6
 end
 
 ## Update all hyperparameters for the full batch GP models ##
@@ -125,168 +70,6 @@
             end)
 end
 
-<<<<<<< HEAD
-"""Return functions computing gradients of the ELBO given the kernel hyperparameters for a non-sparse model"""
-function hyperparameter_gradient_function(model::SVGP{<:Likelihood,<:Inference,T}) where {T<:Real}
-    A = ([Diagonal{T}(I,model.nFeatures)].-model.invKmm.*(model.Σ.+model.µ.*transpose.(model.μ))).*model.invKmm
-    ι = Matrix{T}(undef,model.inference.nSamplesUsed,model.nFeatures) #Empty container to save data allocation
-    κΣ = model.κ.*model.Σ
-    if model.IndependentPriors
-        return (function(Jmm::Symmetric{T,Matrix{T}},Jnm::Matrix{T},Jnn::Vector{T},index::Int)
-                    return (hyperparameter_expec_gradient(model,ι,κΣ[index],Jmm,Jnm,Jnn,index)-hyperparameter_KL_gradient(Jmm,A[index]))
-                end,
-                function(kernel::Kernel{T},index::Int)
-                    return 1.0/getvariance(kernel)*(
-                            - model.inference.ρ*dot(model.likelihood.θ[index],model.K̃[index])
-                            - hyperparameter_KL_gradient(model.Kmm[index],A[index]))
-                end,
-                function(index)
-                    return -model.invKmm[index]*(model.μ₀[index]-model.μ[index])
-                end,
-                function(model)
-                        inducingpoints_gradient(model,A,ι,κΣ)
-                end)
-    else
-        return (function(Jmm::Symmetric{T,Matrix{T}},Jnm::Matrix{T},Jnn::Vector{T},index::Int)
-                    return  (hyperparameter_expec_gradient(model,ι,κΣ,Jmm,Jnm,Jnn)
-                           - sum(hyperparameter_KL_gradient.([Jmm],A)))
-                end,
-                function(kernel::Kernel{T},index::Int)
-                    return 1.0/getvariance(kernel)*(model.inference.ρ*sum(
-                            -dot(model.likelihood.θ[i],model.K̃[1]) for i in 1:model.nLatent)
-                            - sum(hyperparameter_KL_gradient.(model.Kmm,A)))
-                end,
-                function(index)
-                    return -sum(model.invKmm.*(model.μ₀.-model.μ))
-                end,
-                function(model)
-                    inducingpoints_gradient(model,A,ι,κΣ)
-                end)
-    end
-end
-
-"""Return functions computing gradients of the ELBO given the kernel hyperparameters for a non-sparse model"""
-function hyperparameter_gradient_function(model::OnlineVGP{<:Likelihood,<:Inference,T}) where {T<:Real}
-    A = ([Diagonal{T}(I,model.nFeatures)].-model.invKmm.*(model.Σ.+model.µ.*transpose.(model.μ))).*model.invKmm
-    ι = Matrix{T}(undef,model.inference.nSamplesUsed,model.nFeatures) #Empty container to save data allocation
-    global ιₐ = Matrix{T}(undef,size(model.Zₐ[1],1),size(model.Z[1],1)) #Empty container to save data allocation
-    κΣ = model.κ.*model.Σ
-    κₐΣ = model.κₐ.*model.Σ
-    if model.IndependentPriors
-        return (function(Jmm::Symmetric{T,Matrix{T}},Jnm::Matrix{T},Jnn::Vector{T},Jab::Matrix{T},Jaa::Symmetric{T,Matrix{T}},index::Int)
-                    return (hyperparameter_expec_gradient(model,ι,κΣ[index],Jmm,Jnm,Jnn,index)
-                     +hyperparameter_online_gradient(model,ιₐ,κₐΣ[index],Jmm,Jab,Jaa,index)
-                     - hyperparameter_KL_gradient(Jmm,A[index]))
-                end,
-                function(kernel::Kernel{T},index::Int)
-                    return 1.0/getvariance(kernel)*(
-                            - dot(model.likelihood.θ[index],model.K̃[index])
-                            - 0.5*opt_trace(model.invDₐ[index],model.K̃ₐ[index])
-                            - hyperparameter_KL_gradient(model.Kmm[index],A[index]))
-                end,
-                function(index)
-                    return -model.invKmm[index]*(model.μ₀[index]-model.μ[index])
-                end,
-                function(model)
-                        inducingpoints_gradient(model,A,ι,ιₐ,κΣ,κₐΣ)
-                end)
-    else
-        return (function(Jmm::Symmetric{T,Matrix{T}},Jnm::Matrix{T},Jnn::Vector{T},Jab::Matrix{T},Jaa::Symmetric{T,Matrix{T}},index::Int)
-                    return  (hyperparameter_expec_gradient(model,ι,κΣ,Jmm,Jnm,Jnn)
-                         + hyperparameter_online_gradient(model,ιₐ,κₐΣ,Jmm,Jab,Jaa,index)  - sum(hyperparameter_KL_gradient.([Jmm],A)))
-                end,
-                function(kernel::Kernel{T},index::Int)
-                    return 1.0/getvariance(kernel)*(sum(
-                            -dot(model.likelihood.θ[i],model.K̃[1]) for i in 1:model.nLatent)
-                            - 0.5*sum(opt_trace.(model.invDₐ,model.K̃ₐ))
-                            - sum(hyperparameter_KL_gradient.(model.Kmm,A)))
-                end,
-                function(index)
-                    return -sum(model.invKmm.*(model.μ₀.-model.μ))
-                end,
-                function(model)
-                        inducingpoints_gradient(model,A,ι,ιₐ,κΣ,κₐΣ)
-                end)
-    end
-end
-"""Gradient with respect to hyperparameter with independent priors"""
-function hyperparameter_expec_gradient(model::SparseGP{<:Likelihood{T},<:AnalyticVI{T},T},ι::Matrix{T},κΣ::Matrix{T},Jmm::Symmetric{T,Matrix{T}},Jnm::Matrix{T},Jnn::Vector{T},index::Integer) where {T<:Real}
-    mul!(ι,(Jnm-model.κ[index]*Jmm),model.invKmm[index])
-    Jnn .-= opt_diag(ι,model.Knm[index]) + opt_diag(model.κ[index],Jnm)
-    dμ = dot(cond_mean(model,index),ι*model.μ[index])
-    dΣ = -0.5*dot(model.likelihood.θ[index],Jnn)
-    dΣ += -0.5*dot(model.likelihood.θ[index],2.0*(opt_diag(ι*model.Σ[index],model.κ[index])))
-    dΣ += -0.5*dot(model.likelihood.θ[index],2.0*(ι*model.μ[index]).*(model.κ[index]*model.μ[index]))
-    return model.inference.ρ*(dμ+dΣ)
-end
-
-
-"""Gradient with respect to hyperparameter with shared priors"""
-function hyperparameter_expec_gradient(model::SparseGP{<:Likelihood{T},<:NumericalVI{T},T},ι::Matrix{T},κΣ::Vector{Matrix{T}},Jmm::Symmetric{T,Matrix{T}},Jnm::Matrix{T},Jnn::Vector{T}) where {T<:Real}
-    mul!(ι,(Jnm-model.κ[1]*Jmm),model.invKmm[1])
-    Jnn .-= opt_diag(ι,model.Knm[1]) + opt_diag(model.κ[1],Jnm)
-    dμ = sum(dot(cond_mean(model,i),ι*model.μ[i]) for i in 1:model.nLatent)
-    dΣ = -sum(dot(model.likelihood.θ[i],Jnn+2.0*opt_diag(ι,κΣ[i])) for i in 1:model.nLatent)
-    return model.inference.ρ*(dμ+dΣ)
-end
-
-function hyperparameter_online_gradient(model::OnlineVGP{<:Likelihood{T},<:Inference{T},T},ιₐ::Matrix{T},κₐΣ::Matrix{T},Jmm::Symmetric{T,Matrix{T}},Jab::Matrix{T},Jaa::Symmetric{T,Matrix{T}},index::Integer) where {T<:Real}
-    mul!(ιₐ,(Jab-model.κₐ[index]*Jmm),model.invKmm[index])
-    # trace_term = sum(opt_trace.([model.invDₐ[index]],[Jaa,2*ιₐ*transpose(κₐΣ),-(2*Jab+model.κ[index]*Jmm)*model.invKmm[index]*transpose(model.Kab[index])]))
-    trace_term = sum(opt_trace.([model.invDₐ[index]],[Jaa,2*ιₐ*transpose(κₐΣ),-ιₐ*transpose(model.Kab[index]),- model.κₐ[index]*transpose(Jab)]))
-    term_1 = -2.0*dot(model.prevη₁[index],ιₐ*model.μ[index])
-    term_2 = 2.0*dot(ιₐ*model.μ[index],model.invDₐ[index]*model.κₐ[index]*model.μ[index])
-    return -0.5*(trace_term+term_1+term_2)
-end
-
-function hyperparameter_online_gradient(model::OnlineVGP{<:Likelihood{T},<:Inference{T},T},ιₐ::Matrix{T},κₐΣ::Vector{Matrix{T}},Jmm::Symmetric{T,Matrix{T}},Jab::Matrix{T},Jaa::Symmetric{T,Matrix{T}},index::Integer) where {T<:Real}
-    mul!(ιₐ,(Jab-model.κₐ[1]*Jmm),model.invKmm[1])
-    J_q = Jaa - (ιₐ*transpose(model.Kab[1]) + model.κₐ[1]*transpose(Jab))
-    trace_term = sum(sum(opt_trace.([model.invDₐ[j]],[J_q,2*ιₐ*transpose(κₐΣ[j])])) for j in 1:model.nLatent)
-    term_1 = sum(-2.0*dot(model.prevη₁[j],ιₐ*model.μ[j]) for j in 1:model.nLatent)
-    term_2 = sum(2.0*dot(ιₐ*model.μ[j],model.invDₐ[j]*model.κₐ[1]*model.μ[j]) for j in 1:model.nLatent)
-    return -0.5*(trace_term+term_1+term_2)
-end
-
-
-"""
-    Return a function computing the gradient of the ELBO given the inducing point locations
-"""
-function inducingpoints_gradient(model::SVGP{<:Likelihood{T},<:Inference{T},T},A,ι,κΣ) where {T<:Real}
-    if model.IndependentPriors
-        gradients_inducing_points = [zeros(T,model.nFeatures,model.nDim) for _ in 1:model.nPrior]
-        for k in 1:model.nPrior
-            for i in 1:model.nFeatures #Iterate over the points
-                global Jnm,Jmm = computeIndPointsJ(model,i,k) #TODO
-                for j in 1:model.nDim #iterate over the dimensions
-                    mul!(ι,(Jnm[j,:,:]-model.κ[k]*Jmm[j,:,:]),model.invKmm[k])
-                    gradients_inducing_points[k][i,j] =  hyperparameter_expec_gradient(model,ι,κΣ[k],Symmetric(Jmm[j,:,:]),Jnm[j,:,:],zeros(T,model.inference.nSamplesUsed),k)-hyperparameter_KL_gradient(Jmm[j,:,:],A[k])
-                end
-            end
-        end
-        return gradients_inducing_points
-    else
-        @warn "Inducing points for shared prior not implemented yet"
-        return gradients_inducing_points
-    end
-end
-
-
-"""Return a function computing the gradient of the ELBO given the inducing point locations"""
-function inducingpoints_gradient(model::OnlineVGP{<:Likelihood{T},<:Inference{T},T},A,ι,ιₐ,κΣ,κₐΣ) where {T<:Real}
-    if model.IndependentPriors
-        gradients_inducing_points = [zeros(T,model.nFeatures,model.nDim) for _ in 1:model.nLatent]
-        for k in 1:model.nPrior
-            for i in 1:model.nFeatures #Iterate over the points
-                Jnm,Jab,Jmm = computeIndPointsJ(model,i,k) #TODO
-                for j in 1:model.nDim #iterate over the dimensions
-                    mul!(ι,(Jnm[j,:,:]-model.κ[k]*Jmm[j,:,:]),model.invKmm[k])
-                    gradients_inducing_points[k][i,j] =  (hyperparameter_expec_gradient(model,ι,κΣ[k],Symmetric(Jmm[j,:,:]),Jnm[j,:,:],zeros(T,model.inference.nSamplesUsed),k)
-                    + hyperparameter_online_gradient(model,ιₐ,κₐΣ[k],Symmetric(Jmm[j,:,:]),Jab[j,:,:],Symmetric(zeros(T,size(model.Zₐ[k],1),size(model.Zₐ[k],1))),k)
-                    - hyperparameter_KL_gradient(Jmm[j,:,:],A[k]))
-                end
-            end
-=======
 ## Return functions computing gradients of the ELBO given the kernel hyperparameters for a non-sparse model ##
 function hyperparameter_gradient_function(gp::_VGP{T},X::AbstractMatrix) where {T<:Real}
     μ₀ = gp.μ₀(X)
@@ -332,6 +115,50 @@
             function()
                 return -gp.K.mat\(μ₀-gp.μ)
             end)
+function hyperparameter_gradient_function(model::OnlineVGP{<:Likelihood,<:Inference,T}) where {T<:Real}
+"""Return functions computing gradients of the ELBO given the kernel hyperparameters for a non-sparse model"""
+    A = ([Diagonal{T}(I,model.nFeatures)].-model.invKmm.*(model.Σ.+model.µ.*transpose.(model.μ))).*model.invKmm
+    ι = Matrix{T}(undef,model.inference.nSamplesUsed,model.nFeatures) #Empty container to save data allocation
+    global ιₐ = Matrix{T}(undef,size(model.Zₐ[1],1),size(model.Z[1],1)) #Empty container to save data allocation
+    κΣ = model.κ.*model.Σ
+                    return (hyperparameter_expec_gradient(model,ι,κΣ[index],Jmm,Jnm,Jnn,index)
+    κₐΣ = model.κₐ.*model.Σ
+        return (function(Jmm::Symmetric{T,Matrix{T}},Jnm::Matrix{T},Jnn::Vector{T},Jab::Matrix{T},Jaa::Symmetric{T,Matrix{T}},index::Int)
+    if model.IndependentPriors
+                     +hyperparameter_online_gradient(model,ιₐ,κₐΣ[index],Jmm,Jab,Jaa,index)
+                     - hyperparameter_KL_gradient(Jmm,A[index]))
+                end,
+                function(kernel::Kernel{T},index::Int)
+                    return 1.0/getvariance(kernel)*(
+                            - dot(model.likelihood.θ[index],model.K̃[index])
+                            - 0.5*opt_trace(model.invDₐ[index],model.K̃ₐ[index])
+                            - hyperparameter_KL_gradient(model.Kmm[index],A[index]))
+                function(index)
+                    return -model.invKmm[index]*(model.μ₀[index]-model.μ[index])
+                end,
+                function(model)
+                end,
+                        inducingpoints_gradient(model,A,ι,ιₐ,κΣ,κₐΣ)
+                end)
+    else
+        return (function(Jmm::Symmetric{T,Matrix{T}},Jnm::Matrix{T},Jnn::Vector{T},Jab::Matrix{T},Jaa::Symmetric{T,Matrix{T}},index::Int)
+                    return  (hyperparameter_expec_gradient(model,ι,κΣ,Jmm,Jnm,Jnn)
+                end,
+                         + hyperparameter_online_gradient(model,ιₐ,κₐΣ,Jmm,Jab,Jaa,index)  - sum(hyperparameter_KL_gradient.([Jmm],A)))
+                function(kernel::Kernel{T},index::Int)
+                    return 1.0/getvariance(kernel)*(sum(
+                            -dot(model.likelihood.θ[i],model.K̃[1]) for i in 1:model.nLatent)
+                            - 0.5*sum(opt_trace.(model.invDₐ,model.K̃ₐ))
+                            - sum(hyperparameter_KL_gradient.(model.Kmm,A)))
+                end,
+                function(index)
+                    return -sum(model.invKmm.*(model.μ₀.-model.μ))
+                end,
+                function(model)
+                end)
+                        inducingpoints_gradient(model,A,ι,ιₐ,κΣ,κₐΣ)
+    end
+end
 end
 
 ## Gradient with respect to hyperparameter for analytical VI ##
@@ -353,8 +180,23 @@
     dμ = dot(∇E_μ,ι*gp.μ)
     dΣ = dot(∇E_Σ,Jnn+2.0*opt_diag(ι,κΣ))
     return i.ρ*(dμ+dΣ)
-end
-
+function hyperparameter_online_gradient(model::OnlineVGP{<:Likelihood{T},<:Inference{T},T},ιₐ::Matrix{T},κₐΣ::Matrix{T},Jmm::Symmetric{T,Matrix{T}},Jab::Matrix{T},Jaa::Symmetric{T,Matrix{T}},index::Integer) where {T<:Real}
+    mul!(ιₐ,(Jab-model.κₐ[index]*Jmm),model.invKmm[index])
+    # trace_term = sum(opt_trace.([model.invDₐ[index]],[Jaa,2*ιₐ*transpose(κₐΣ),-(2*Jab+model.κ[index]*Jmm)*model.invKmm[index]*transpose(model.Kab[index])]))
+    trace_term = sum(opt_trace.([model.invDₐ[index]],[Jaa,2*ιₐ*transpose(κₐΣ),-ιₐ*transpose(model.Kab[index]),- model.κₐ[index]*transpose(Jab)]))
+    term_1 = -2.0*dot(model.prevη₁[index],ιₐ*model.μ[index])
+    return -0.5*(trace_term+term_1+term_2)
+    term_2 = 2.0*dot(ιₐ*model.μ[index],model.invDₐ[index]*model.κₐ[index]*model.μ[index])
+end
+
+function hyperparameter_online_gradient(model::OnlineVGP{<:Likelihood{T},<:Inference{T},T},ιₐ::Matrix{T},κₐΣ::Vector{Matrix{T}},Jmm::Symmetric{T,Matrix{T}},Jab::Matrix{T},Jaa::Symmetric{T,Matrix{T}},index::Integer) where {T<:Real}
+    mul!(ιₐ,(Jab-model.κₐ[1]*Jmm),model.invKmm[1])
+    J_q = Jaa - (ιₐ*transpose(model.Kab[1]) + model.κₐ[1]*transpose(Jab))
+    trace_term = sum(sum(opt_trace.([model.invDₐ[j]],[J_q,2*ιₐ*transpose(κₐΣ[j])])) for j in 1:model.nLatent)
+    term_1 = sum(-2.0*dot(model.prevη₁[j],ιₐ*model.μ[j]) for j in 1:model.nLatent)
+    term_2 = sum(2.0*dot(ιₐ*model.μ[j],model.invDₐ[j]*model.κₐ[1]*model.μ[j]) for j in 1:model.nLatent)
+    return -0.5*(trace_term+term_1+term_2)
+end
 
 ## Return a function computing the gradient of the ELBO given the inducing point locations ##
 function inducingpoints_gradient(gp::_SVGP{T},X,∇E_μ::AbstractVector{T},∇E_Σ::AbstractVector{T},i::Inference,opt::AbstractOptimizer) where {T<:Real}
@@ -368,48 +210,21 @@
         for k in 1:size(gp.Z,2) #iterate over the dimensions
             @views ι = (Jnm[:,:,j,k]-gp.κ*Jmm[:,:,j,k])/gp.K
             @views gradient_inducing_points[j,k] = hyperparameter_expec_gradient(gp,∇E_μ,∇E_Σ,i,opt,ι,κΣ,Jmm[:,:,j,k],Jnm[:,:,j,k],zero(gp.K̃))-hyperparameter_KL_gradient(Jmm[:,:,j,k],A)
->>>>>>> 96cb71f6
+function inducingpoints_gradient(model::OnlineVGP{<:Likelihood{T},<:Inference{T},T},A,ι,ιₐ,κΣ,κₐΣ) where {T<:Real}
+        gradients_inducing_points = [zeros(T,model.nFeatures,model.nDim) for _ in 1:model.nLatent]
+        for k in 1:model.nPrior
+            for i in 1:model.nFeatures #Iterate over the points
+                Jnm,Jab,Jmm = computeIndPointsJ(model,i,k) #TODO
+                for j in 1:model.nDim #iterate over the dimensions
+                    mul!(ι,(Jnm[j,:,:]-model.κ[k]*Jmm[j,:,:]),model.invKmm[k])
+                    gradients_inducing_points[k][i,j] =  (hyperparameter_expec_gradient(model,ι,κΣ[k],Symmetric(Jmm[j,:,:]),Jnm[j,:,:],zeros(T,model.inference.nSamplesUsed),k)
+                    + hyperparameter_online_gradient(model,ιₐ,κₐΣ[k],Symmetric(Jmm[j,:,:]),Jab[j,:,:],Symmetric(zeros(T,size(model.Zₐ[k],1),size(model.Zₐ[k],1))),k)
+                    - hyperparameter_KL_gradient(Jmm[j,:,:],A[k]))
+                end
+            end
+"""Return a function computing the gradient of the ELBO given the inducing point locations"""
+    if model.IndependentPriors
         end
     end
-<<<<<<< HEAD
-end
-
-
-"Compute the gradients given the inducing point locations, (general gradients are computed to be then remapped correctly)"
-function computeIndPointsJ(model::SVGP,iter::Int,k::Int)
-    Dnm = KernelModule.computeIndPointsJnm(model.kernel[k],model.X[model.inference.MBIndices,:],model.Z[k][iter,:],iter,model.Knm[k])
-    Dmm = KernelModule.computeIndPointsJmm(model.kernel[k],model.Z[k],iter,model.Kmm[k])
-    Jnm = zeros(model.nDim,model.inference.nSamplesUsed,model.nFeatures)
-    Jmm = zeros(model.nDim,model.nFeatures,model.nFeatures)
-    @inbounds for i in 1:model.nDim
-        Jnm[i,:,:] .= KernelModule.CreateColumnMatrix(model.inference.nSamplesUsed,model.nFeatures,iter,Dnm[:,i])
-        Jmm[i,:,:] .= KernelModule.CreateColumnRowMatrix(model.nFeatures,iter,Dmm[:,i])
-    end
-    return Jnm,Jmm
-    #Return dim*K*K tensors for computing the gradient
-end
-
-"Compute the gradients given the inducing point locations, (general gradients are computed to be then remapped correctly)"
-function computeIndPointsJ(model::OnlineVGP,iter::Int,k::Int)
-    Dnm = KernelModule.computeIndPointsJnm(model.kernel[k],model.X[model.inference.MBIndices,:],model.Z[k][iter,:],iter,model.Knm[k])
-    Dab = KernelModule.computeIndPointsJnm(model.kernel[k],model.Zₐ[k],model.Z[k][iter,:],iter,model.Kab[k])
-    Dmm = KernelModule.computeIndPointsJmm(model.kernel[k],model.Z[k],iter,model.Kmm[k])
-    Jnm = zeros(model.nDim,model.inference.nSamplesUsed,model.nFeatures)
-    Jab = zeros(model.nDim,size(model.Zₐ[k],1),model.nFeatures)
-    Jmm = zeros(model.nDim,model.nFeatures,model.nFeatures)
-    @inbounds for i in 1:model.nDim
-        Jnm[i,:,:] .= KernelModule.CreateColumnMatrix(model.inference.nSamplesUsed,model.nFeatures,iter,Dnm[:,i])
-        Jab[i,:,:] .= KernelModule.CreateColumnMatrix(size(model.Zₐ[k],1),model.nFeatures,iter,Dab[:,i])
-        Jmm[i,:,:] .= KernelModule.CreateColumnRowMatrix(model.nFeatures,iter,Dmm[:,i])
-    end
-    return Jnm,Jab,Jmm
-    #Return dim*K*K tensors for computing the gradient
-end
-
-
-function apply_gradients_mean_prior!(μ::AbstractVector{<:Real},grad_μ::AbstractVector{<:Real},opt::Optimizer)
-    μ .+= update(opt,grad_μ)
-=======
     return gradient_inducing_points
->>>>>>> 96cb71f6
 end