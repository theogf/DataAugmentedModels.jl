--- conflicted
+++ resolved
@@ -22,16 +22,17 @@
     Jmm = kernelderivativematrix.(model.Z,model.kernel)
     Jnm = kernelderivativematrix.([model.X[model.inference.MBIndices,:]],model.Z,model.kernel)
     Jnn = kernelderivativediagmatrix.([model.X[model.inference.MBIndices,:]],model.kernel)
-<<<<<<< HEAD
-    f_l,f_v,f_Z = hyperparameter_gradient_function(model)
+    f_l,f_v,f_μ₀,f_Z = hyperparameter_gradient_function(model)
     grads_l = map(compute_hyperparameter_gradient,model.kernel,fill(f_l,model.nPrior),Jmm,Jnm,Jnn,collect(1:model.nPrior))
     grads_v = map(f_v,model.kernel,1:model.nPrior)
     if !isnothing(model.Zoptimizer)
         Z_gradients = f_Z(model) #Compute the gradient given the inducing points location
         model.Z .+= GradDescent.update.(model.Zoptimizer,Z_gradients) #Apply the gradients on the location
     end
+    grads_μ₀ = map(f_μ₀,1:model.nPrior)
     apply_gradients_lengthscale!.(model.kernel,grads_l)
     apply_gradients_variance!.(model.kernel,grads_v)
+    update!.(model.μ₀,grads_μ₀)
     model.inference.HyperParametersUpdated = true
 end
 
@@ -42,7 +43,7 @@
     Jnn = kernelderivativediagmatrix.([model.X],model.kernel)
     Jab = kernelderivativematrix.(model.Zₐ,model.Z,model.kernel)
     Jaa = kernelderivativematrix.(model.Zₐ,model.kernel)
-    f_l,f_v,f_Z = hyperparameter_gradient_function(model)
+    f_l,f_v,f_f_Z = hyperparameter_gradient_function(model)
     grads_l = map(compute_hyperparameter_gradient,model.kernel,fill(f_l,model.nPrior),Jmm,Jnm,Jnn,Jab,Jaa,collect(1:model.nPrior))
     grads_v = map(f_v,model.kernel,1:model.nPrior)
     if !isnothing(model.Zoptimizer)
@@ -54,19 +55,9 @@
         # model.prev𝓛ₐ .= -logdet.(model.Σ) + logdet.(model.Kmm) - dot.(model.μ,model.η₁)
         # model.Z = fill(model.Zalg.centers,model.nPrior)
         # model.Z .= model.Z .+ GradDescent.update.(model.Zoptimizer,Z_gradients) #Apply the gradients on the location
-=======
-    f_l,f_v,f_μ₀ = hyperparameter_gradient_function(model)
-    grads_l = map(compute_hyperparameter_gradient,model.kernel,fill(f_l,model.nPrior),Jmm,Jnm,Jnn,collect(1:model.nPrior))
-    grads_v = map(f_v,model.kernel,1:model.nPrior)
-    if !isnothing(model.Zoptimizer)
-        Z_gradients = inducingpoints_gradient(model) #Compute the gradient given the inducing points location
-        model.Z += GradDescent.update(model.Zoptimizer,Z_gradients) #Apply the gradients on the location
->>>>>>> 27ab089d
-    end
-    grads_μ₀ = map(f_μ₀,1:model.nPrior)
+    end
     apply_gradients_lengthscale!.(model.kernel,grads_l)
     apply_gradients_variance!.(model.kernel,grads_v)
-    update!.(model.μ₀,grads_μ₀)
     model.inference.HyperParametersUpdated = true
 end
 
@@ -78,29 +69,20 @@
 end
 
 
-<<<<<<< HEAD
-"""Return functions computing gradients of the ELBO given the kernel hyperparameters for a non-sparse model"""
-function hyperparameter_gradient_function(model::VGP) where {T<:Real}
-    A = ([Diagonal{T}(I,model.nFeature)].-model.invKnn.*(model.Σ.+model.µ.*transpose.(model.μ))).*model.invKnn
-=======
 """
     Return functions computing gradients of the ELBO given the kernel hyperparameters for a non-sparse model
 """
 function hyperparameter_gradient_function(model::VGP{<:Likelihood,<:Inference,T}) where {T<:Real}
     A = ([Diagonal{T}(I,model.nFeatures)].-model.invKnn.*(model.Σ.+(model.µ.-model.μ₀).*transpose.(model.μ.-model.μ₀))).*model.invKnn
->>>>>>> 27ab089d
     if model.IndependentPriors
         return (function(Jnn,index)
                     return -hyperparameter_KL_gradient(Jnn,A[index])
                 end,
                 function(kernel,index)
                     return -1.0/getvariance(kernel)*hyperparameter_KL_gradient(model.Knn[index],A[index])
-<<<<<<< HEAD
-=======
                 end,
                 function(index)
                     return -model.invKnn[index]*(model.μ₀[index]-model.μ[index])
->>>>>>> 27ab089d
                 end)
     else
         return (function(Jnn,index)
@@ -108,24 +90,13 @@
                 end,
                 function(kernel,index)
                     return -1.0/getvariance(kernel)*sum(hyperparameter_KL_gradient.(model.Knn,A))
-<<<<<<< HEAD
-=======
                 end,
                 function(index)
                     return -sum(model.invKnn.*(model.μ₀.-model.μ))
->>>>>>> 27ab089d
-                end)
-    end
-end
-
-<<<<<<< HEAD
-
-
-"""Return functions computing gradients of the ELBO given the kernel hyperparameters for a non-sparse model"""
-function hyperparameter_gradient_function(model::SVGP{<:Likelihood,<:Inference,T}) where {T<:Real}
-    A = ([Diagonal{T}(I,model.nFeature)].-model.invKmm.*(model.Σ.+model.µ.*transpose.(model.μ))).*model.invKmm
-    ι = Matrix{T}(undef,model.inference.nSamplesUsed,model.nFeature) #Empty container to save data allocation
-=======
+                end)
+    end
+end
+
 function hyperparameter_local_gradient_function(model::VGP{<:Likelihood,<:Inference,T}) where {T<:Real}
     A = ([Diagonal{T}(I,model.nFeatures)].-model.likelihood.invK.*(model.likelihood.Σ.+(model.likelihood.µ.-model.likelihood.μ₀).*transpose.(model.likelihood.μ.-model.likelihood.μ₀))).*model.likelihood.invK
     return (function(Jnn,index)
@@ -143,7 +114,6 @@
 function hyperparameter_gradient_function(model::SVGP{<:Likelihood,<:Inference,T}) where {T<:Real}
     A = ([Diagonal{T}(I,model.nFeatures)].-model.invKmm.*(model.Σ.+model.µ.*transpose.(model.μ))).*model.invKmm
     ι = Matrix{T}(undef,model.inference.nSamplesUsed,model.nFeatures) #Empty container to save data allocation
->>>>>>> 27ab089d
     κΣ = model.κ.*model.Σ
     if model.IndependentPriors
         return (function(Jmm::Symmetric{T,Matrix{T}},Jnm::Matrix{T},Jnn::Vector{T},index::Int)
@@ -154,16 +124,13 @@
                             - model.inference.ρ*dot(model.likelihood.θ[index],model.K̃[index])
                             - hyperparameter_KL_gradient(model.Kmm[index],A[index]))
                 end,
-<<<<<<< HEAD
+                function(index)
+                    return -model.invKmm[index]*(model.μ₀[index]-model.μ[index])
+                end,
                 function(model)
                         inducingpoints_gradient(model,A,ι,κΣ)
                 end
                 )
-=======
-                function(index)
-                    return -model.invKmm[index]*(model.μ₀[index]-model.μ[index])
-                end)
->>>>>>> 27ab089d
     else
         return (function(Jmm::Symmetric{T,Matrix{T}},Jnm::Matrix{T},Jnn::Vector{T},index::Int)
                     return  (hyperparameter_expec_gradient(model,ι,κΣ,Jmm,Jnm,Jnn)
@@ -180,7 +147,6 @@
     end
 end
 
-<<<<<<< HEAD
 """Return functions computing gradients of the ELBO given the kernel hyperparameters for a non-sparse model"""
 function hyperparameter_gradient_function(model::OnlineVGP{<:Likelihood,<:Inference,T}) where {T<:Real}
     A = ([Diagonal{T}(I,model.nFeature)].-model.invKmm.*(model.Σ.+model.µ.*transpose.(model.μ))).*model.invKmm
@@ -214,10 +180,6 @@
                 end)
     end
 end
-
-
-function hyperparameter_expec_gradient(model::SparseGP{<:Likelihood{T},<:Inference{T},T},ι::Matrix{T},κΣ::Matrix{T},Jmm::Symmetric{T,Matrix{T}},Jnm::Matrix{T},Jnn::Vector{T},index::Integer) where {T<:Real}
-=======
 """Gradient with respect to hyperparameter with independent priors"""
 function hyperparameter_expec_gradient(model::SVGP{<:Likelihood{T},<:AnalyticVI{T},T},ι::Matrix{T},κΣ::Matrix{T},Jmm::Symmetric{T,Matrix{T}},Jnm::Matrix{T},Jnn::Vector{T},index::Integer) where {T<:Real}
     mul!(ι,(Jnm-model.κ[index]*Jmm),model.invKmm[index])
@@ -229,9 +191,8 @@
     return model.inference.ρ*(dμ+dΣ)
 end
 
-"""Gradient with respect to hyperparameter with independent priors"""
-function hyperparameter_expec_gradient(model::SVGP{<:Likelihood{T},<:NumericalVI{T},T},ι::Matrix{T},κΣ::Matrix{T},Jmm::Symmetric{T,Matrix{T}},Jnm::Matrix{T},Jnn::Vector{T},index::Integer) where {T<:Real}
->>>>>>> 27ab089d
+
+function hyperparameter_expec_gradient(model::SparseGP{<:Likelihood{T},<:Inference{T},T},ι::Matrix{T},κΣ::Matrix{T},Jmm::Symmetric{T,Matrix{T}},Jnm::Matrix{T},Jnn::Vector{T},index::Integer) where {T<:Real}
     mul!(ι,(Jnm-model.κ[index]*Jmm),model.invKmm[index])
     Jnn .-= opt_diag(ι,model.Knm[index]) + opt_diag(model.κ[index],Jnm)
     dμ = dot(expec_μ(model,index),ι*model.μ[index])
@@ -239,11 +200,7 @@
     return model.inference.ρ*(dμ+dΣ)
 end
 
-<<<<<<< HEAD
 function hyperparameter_expec_gradient(model::SparseGP{<:Likelihood{T},<:Inference{T},T},ι::Matrix{T},κΣ::Vector{Matrix{T}},Jmm::Symmetric{T,Matrix{T}},Jnm::Matrix{T},Jnn::Vector{T}) where {T<:Real}
-=======
-"""Gradient with respect to hyperparameter with shared priors"""
-function hyperparameter_expec_gradient(model::SVGP{<:Likelihood{T},<:AnalyticVI{T},T},ι::Matrix{T},κΣ::Vector{Matrix{T}},Jmm::Symmetric{T,Matrix{T}},Jnm::Matrix{T},Jnn::Vector{T}) where {T<:Real}
     mul!(ι,(Jnm-model.κ[1]*Jmm),model.invKmm[1])
     Jnn .-= opt_diag(ι,model.Knm[1]) + opt_diag(model.κ[1],Jnm)
     dμ = sum(dot(cond_mean(model,i),ι*model.μ[i]) for i in 1:model.nLatent)
@@ -254,7 +211,6 @@
 
 """Gradient with respect to hyperparameter with shared priors"""
 function hyperparameter_expec_gradient(model::SVGP{<:Likelihood{T},<:NumericalVI{T},T},ι::Matrix{T},κΣ::Vector{Matrix{T}},Jmm::Symmetric{T,Matrix{T}},Jnm::Matrix{T},Jnn::Vector{T}) where {T<:Real}
->>>>>>> 27ab089d
     mul!(ι,(Jnm-model.κ[1]*Jmm),model.invKmm[1])
     Jnn .-= opt_diag(ι,model.Knm[1]) + opt_diag(model.κ[1],Jnm)
     dμ = sum(dot(expec_μ(model,i),ι*model.μ[i]) for i in 1:model.nLatent)
@@ -327,7 +283,6 @@
 end
 
 
-<<<<<<< HEAD
 "Compute the gradients given the inducing point locations, (general gradients are computed to be then remapped correctly)"
 function computeIndPointsJ(model::SVGP,iter::Int,k::Int)
     Dnm = KernelModule.computeIndPointsJnm(model.kernel[k],model.X[model.inference.MBIndices,:],model.Z[k][iter,:],iter,model.Knm[k])
@@ -357,8 +312,9 @@
     end
     return Jnm,Jab,Jmm
     #Return dim*K*K tensors for computing the gradient
-=======
+end
+
+
 function apply_gradients_mean_prior!(μ::AbstractVector{<:Real},grad_μ::AbstractVector{<:Real},opt::Optimizer)
     μ .+= update(opt,grad_μ)
->>>>>>> 27ab089d
 end