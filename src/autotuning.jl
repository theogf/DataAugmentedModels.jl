include("autotuning_utils.jl")
function update_hyperparameters!(model::Union{GP,VGP})
    update_hyperparameters!.(model.f,get_Z(model))
    model.inference.HyperParametersUpdated = true
end

function update_hyperparameters!(model::SVGP)
    update_hyperparameters!.(model.f,[model.inference.xview],∇E_μ(model.likelihood,model.inference.vi_opt[1],get_y(model)),∇E_Σ(model.likelihood,model.inference.vi_opt[1],get_y(model)),model.inference,model.inference.vi_opt)
    model.inference.HyperParametersUpdated = true
end

function update_hyperparameters!(model::MOSVGP)
    update_hyperparameters!.(model.f,[model.inference.xview],∇E_μ(model),∇E_Σ(model),model.inference,model.inference.vi_opt)
    model.inference.HyperParametersUpdated = true
end

## Update all hyperparameters for the full batch GP models ##
function update_hyperparameters!(gp::Union{_GP{T},_VGP{T}},X::AbstractMatrix) where {T}
    if isopt(gp.kernel) || !isnothing(gp.opt_σ) || !isnothing(get_opt(gp.μ₀))
        f_l,f_v,f_μ₀ = hyperparameter_gradient_function(gp,X)
        if isopt(gp.kernel)
            Jnn = kernelderivative(gp.kernel,X)
            grads_ρ = compute_hyperparameter_gradient(gp.kernel,f_l,Jnn)
        end
        if !isnothing(gp.opt_σ)
            grads_σ_k = f_v(gp.σ_k)
        end
        if !isnothing(get_opt(gp.μ₀))
            grads_μ₀ = f_μ₀()
        end

        if isopt(gp.kernel)
            apply_gradients_lengthscale!(gp.kernel,grads_ρ) #Send the derivative of the matrix to the specific gradient of the model
        end
        if !isnothing(gp.opt_σ)
            apply_gradients_variance!(gp,grads_σ_k) #Send the derivative of the matrix to the specific gradient of the model
        end
        if !isnothing(get_opt(gp.μ₀))
            apply_gradients_mean_prior!(gp.μ₀,grads_μ₀,X)
        end
    end
end

## Update all hyperparameters for the sparse variational GP models ##
function update_hyperparameters!(gp::_SVGP{T},X,∇E_μ::AbstractVector{T},∇E_Σ::AbstractVector{T},i::Inference,opt::AbstractOptimizer) where {T}
    if isopt(gp.kernel) || !isnothing(gp.opt_σ) || !isnothing(get_opt(gp.μ₀))
        f_ρ,f_σ_k,f_μ₀ = hyperparameter_gradient_function(gp)
        if isopt(gp.kernel)
            Jmm = kernelderivative(gp.kernel,gp.Z.Z)
            Jnm = kernelderivative(gp.kernel,X,gp.Z.Z)
            Jnn = kerneldiagderivative(gp.kernel,X)
            grads_ρ = compute_hyperparameter_gradient(gp.kernel,f_ρ,Jmm,Jnm,Jnn,∇E_μ,∇E_Σ,i,opt)
        end
        if !isnothing(gp.opt_σ)
            grads_σ_k = f_σ_k(gp.σ_k,∇E_Σ,i,opt)
        end
        if !isnothing(get_opt(gp.μ₀))
            grads_μ₀ = f_μ₀()
        end
        if !isnothing(gp.Z.opt)
            Z_gradients = inducingpoints_gradient(gp,X,∇E_μ,∇E_Σ,i,opt) #Compute the gradient given the inducing points location
            gp.Z.Z .+= GradDescent.update(gp.Z.opt,Z_gradients) #Apply the gradients on the location
        end
        if isopt(gp.kernel)
            apply_gradients_lengthscale!(gp.kernel,grads_ρ)
        end
        if !isnothing(gp.opt_σ)
            apply_gradients_variance!(gp,grads_σ_k)
        end
        if !isnothing(get_opt(gp.μ₀))
            apply_gradients_mean_prior!(gp.μ₀,grads_μ₀,gp.Z.Z)
        end
    end
end


## Return the derivative of the KL divergence between the posterior and the GP prior ##
function hyperparameter_KL_gradient(J::AbstractMatrix{T},A::AbstractMatrix{T}) where {T<:Real}
    return 0.5*opt_trace(J,A)
end


function hyperparameter_gradient_function(gp::_GP{T},X::AbstractMatrix) where {T}
<<<<<<< HEAD
    A = (inv(gp.K).mat-gp.μ*transpose(gp.μ))
    return (function(Jnn)
                return -hyperparameter_KL_gradient(Jnn,A)
            end,
            function(σ_k)
                return -one(T)/σ_k*hyperparameter_KL_gradient(gp.K,A)
=======
    A = (inv(gp.K)+ (-gp.μ*transpose(gp.μ)))
    return (function(Jnn)
                return -hyperparameter_KL_gradient(Jnn,A)
            end,
            function(kernel,σ_k)
                return -one(T)/σ_k*hyperparameter_KL_gradient(gp.K.mat,A)
>>>>>>> c96ea409
            end,
            function()
                return -gp.K\(gp.μ₀(X)-gp.y)
            end)
end

## Return functions computing gradients of the ELBO given the kernel hyperparameters for a non-sparse model ##
function hyperparameter_gradient_function(gp::_VGP{T},X::AbstractMatrix) where {T<:Real}
    A = (I-gp.K\(gp.Σ+(gp.µ-gp.μ₀(X))*transpose(gp.μ-gp.μ₀(X))))/gp.K.mat
    return (function(Jnn)
                return -hyperparameter_KL_gradient(Jnn,A)
            end,
<<<<<<< HEAD
            function(σ_k)
=======
            function(kernel,σ_k)
>>>>>>> c96ea409
                return -one(T)/σ_k*hyperparameter_KL_gradient(gp.K.mat,A)
            end,
            function()
                return -gp.K\(gp.μ₀(X)-gp.μ)
            end)
end

## Return functions computing gradients of the ELBO given the kernel hyperparameters for a non-sparse latent GP ##
function hyperparameter_gradient_function(gp::_SVGP{T}) where {T<:Real}
    A = (Diagonal{T}(I,gp.dim).-gp.K\(gp.Σ.+(gp.µ-gp.μ₀(gp.Z.Z))*transpose(gp.μ-gp.μ₀(gp.Z.Z))))/gp.K.mat
    ι = similar(gp.κ) #Empty container to save data allocation
    κΣ = gp.κ*gp.Σ
    return (function(Jmm,Jnm,Jnn,∇E_μ,∇E_Σ,i,opt)
                return (hyperparameter_expec_gradient(gp,∇E_μ,∇E_Σ,i,opt,ι,κΣ,Jmm,Jnm,Jnn)-hyperparameter_KL_gradient(Jmm,A))
            end,
            function(σ_k::Real,∇E_Σ,i,opt)
                return one(T)/σ_k*(
                        - i.ρ*dot(∇E_Σ,gp.K̃)
                        - hyperparameter_KL_gradient(gp.K.mat,A))
            end,
            function()
                return -gp.K\(gp.μ₀(gp.Z.Z)-gp.μ)
            end)
end

function hyperparameter_gradient_function(model::VStP{T},X::AbstractMatrix) where {T<:Real}
    A = ([Diagonal{T}(I,model.nFeatures)].-invK(model).*(model.Σ.+(model.µ.-model.μ₀(X)).*transpose.(model.μ.-model.μ₀(X)))).*invK(model)
    return (function(Jnn,index)
                return -hyperparameter_KL_gradient(Jnn,A[index])
            end,
            function(kernel,index)
                return -1.0/getvariance(kernel)*hyperparameter_KL_gradient(model.Knn[index].*model.χ[index],A[index])
            end,
            function(index)
                return -invK(model,index)*(model.μ₀(X)-model.μ[index])
            end)
end

## Gradient with respect to hyperparameter for analytical VI ##
function hyperparameter_expec_gradient(gp::_SVGP{T},∇E_μ::AbstractVector{T},∇E_Σ::AbstractVector{T},i::AnalyticVI,opt::AVIOptimizer,ι::AbstractMatrix{T},κΣ::AbstractMatrix{T},Jmm::AbstractMatrix{T},Jnm::AbstractMatrix{T},Jnn::AbstractVector{T}) where {T<:Real}
    ι .= (Jnm-gp.κ*Jmm)/gp.K.mat
    Jnn .-= opt_diag(ι,gp.Knm) + opt_diag(gp.κ,Jnm)
    dμ = dot(∇E_μ,ι*gp.μ)
    dΣ = -dot(∇E_Σ,Jnn)
    dΣ += -dot(∇E_Σ,2.0*(opt_diag(ι,κΣ)))
    dΣ += -dot(∇E_Σ,2.0*(ι*gp.μ).*(gp.κ*gp.μ))
    return i.ρ*(dμ+dΣ)
end

## Gradient with respect to hyperparameters for numerical VI ##
function hyperparameter_expec_gradient(gp::_SVGP{T},∇E_μ::AbstractVector{T},∇E_Σ::AbstractVector{T},i::NumericalVI,opt::NVIOptimizer,ι::AbstractMatrix{T},κΣ::AbstractMatrix{T},Jmm::AbstractMatrix{T},Jnm::AbstractMatrix{T},Jnn::AbstractVector{T}) where {T<:Real}
    ι .= (Jnm-gp.κ*Jmm)/gp.K.mat
    Jnn .-= opt_diag(ι,gp.Knm) + opt_diag(gp.κ,Jnm)
    dμ = dot(∇E_μ,ι*gp.μ)
    dΣ = dot(∇E_Σ,Jnn+2.0*opt_diag(ι,κΣ))
    return i.ρ*(dμ+dΣ)
end


## Return a function computing the gradient of the ELBO given the inducing point locations ##
function inducingpoints_gradient(gp::_SVGP{T},X,∇E_μ::AbstractVector{T},∇E_Σ::AbstractVector{T},i::Inference,opt::AbstractOptimizer) where {T<:Real}
    gradient_inducing_points = similar(gp.Z.Z)
    A = (I-gp.K\(gp.Σ+gp.µ*transpose(gp.μ)))/gp.K
    #preallocation
    ι = similar(gp.κ)
    Jmm,Jnm = indpoint_derivative(gp.kernel,gp.Z),indpoint_derivative(gp.kernel,X,gp.Z)
    κΣ = gp.κ*gp.Σ
    for j in 1:gp.dim #Iterate over the points
        for k in 1:size(gp.Z,2) #iterate over the dimensions
            @views ι = (Jnm[:,:,j,k]-gp.κ*Jmm[:,:,j,k])/gp.K
            @views gradient_inducing_points[j,k] = hyperparameter_expec_gradient(gp,∇E_μ,∇E_Σ,i,opt,ι,κΣ,Jmm[:,:,j,k],Jnm[:,:,j,k],zero(gp.K̃))-hyperparameter_KL_gradient(Jmm[:,:,j,k],A)
        end
    end
    return gradient_inducing_points
end<|MERGE_RESOLUTION|>--- conflicted
+++ resolved
@@ -81,21 +81,12 @@
 
 
 function hyperparameter_gradient_function(gp::_GP{T},X::AbstractMatrix) where {T}
-<<<<<<< HEAD
     A = (inv(gp.K).mat-gp.μ*transpose(gp.μ))
     return (function(Jnn)
                 return -hyperparameter_KL_gradient(Jnn,A)
             end,
             function(σ_k)
                 return -one(T)/σ_k*hyperparameter_KL_gradient(gp.K,A)
-=======
-    A = (inv(gp.K)+ (-gp.μ*transpose(gp.μ)))
-    return (function(Jnn)
-                return -hyperparameter_KL_gradient(Jnn,A)
-            end,
-            function(kernel,σ_k)
-                return -one(T)/σ_k*hyperparameter_KL_gradient(gp.K.mat,A)
->>>>>>> c96ea409
             end,
             function()
                 return -gp.K\(gp.μ₀(X)-gp.y)
@@ -108,11 +99,7 @@
     return (function(Jnn)
                 return -hyperparameter_KL_gradient(Jnn,A)
             end,
-<<<<<<< HEAD
             function(σ_k)
-=======
-            function(kernel,σ_k)
->>>>>>> c96ea409
                 return -one(T)/σ_k*hyperparameter_KL_gradient(gp.K.mat,A)
             end,
             function()
