## Gaussian Process

mutable struct _GP{T} <: Abstract_GP{T}
    dim::Int
    μ::Vector{T}
    Σ::Matrix{T}
    kernel::Kernel
    σ_k::Vector{T}
    μ₀::PriorMean{T}
    K::PDMat{T,Matrix{T}}
    opt
end

function _GP{T}(dim::Int,kernel::Kernel,mean::PriorMean,σ_k::Real,opt) where {T<:Real}
    _GP{T}(dim,
            zeros(T,dim),
            Matrix{T}(I,dim,dim),
            kernel,
            [σ_k],
            deepcopy(mean),
            PDMat(Matrix{T}(I,dim,dim)),
            deepcopy(opt))
end

@traitimpl IsFull{_GP}

## Variational Gaussian Process

mutable struct _VGP{T} <: Abstract_GP{T}
    dim::Int
    μ::Vector{T}
    Σ::Matrix{T}
    η₁::Vector{T}
    η₂::Symmetric{T,Matrix{T}}
    kernel::Kernel
    σ_k::Vector{T}
    μ₀::PriorMean{T}
    K::PDMat{T,Matrix{T}}
    opt
end

function _VGP{T}(dim::Int,kernel::Kernel,mean::PriorMean,σ_k::Real,opt) where {T<:Real}
    _VGP{T}(dim,
            zeros(T,dim),
            Matrix{T}(I,dim,dim),
            zeros(T,dim),
            Symmetric(Matrix{T}(-0.5*I,dim,dim)),
            kernel,
            [σ_k],
            deepcopy(mean),
            PDMat(Matrix{T}(I,dim,dim)),
            deepcopy(opt))
end

@traitimpl IsFull{_VGP}

## Sparse Variational Gaussian Process

mutable struct _SVGP{T} <: Abstract_GP{T}
    dim::Int
    μ::Vector{T}
    Σ::Matrix{T}
    η₁::Vector{T}
    η₂::Symmetric{T,Matrix{T}}
    kernel::Kernel
    σ_k::Vector{T}
    μ₀::PriorMean{T}
    Z::FixedInducingPoints
    K::PDMat{T,Matrix{T}}
    Knm::Matrix{T}
    κ::Matrix{T}
    K̃::Vector{T}
    opt
end

function _SVGP{T}(  dim::Int,nSamplesUsed::Int,
                    Z::InducingPoints,
                    kernel::Kernel,mean::PriorMean,σ_k::Real,
                    opt
                 ) where {T<:Real}
    _SVGP{T}(dim,
            zeros(T,dim),
            Matrix{T}(I,dim,dim),
            zeros(T,dim),
            Symmetric(Matrix{T}(-0.5*I,dim,dim)),
<<<<<<< HEAD
            kernel,
=======
            deepcopy(kernel),
>>>>>>> 7c8f4c0b
            [σ_k],
            deepcopy(mean),
            deepcopy(Z),
            PDMat(Matrix{T}(I,dim,dim)),
            Matrix{T}(undef,nSamplesUsed,dim),
            Matrix{T}(undef,nSamplesUsed,dim),
            Vector{T}(undef,nSamplesUsed),
            deepcopy(opt))
end

@traitimpl IsSparse{_SVGP}

## Monte-Carlo Gaussian Process

mutable struct _MCGP{T} <: Abstract_GP{T}
    dim::Int
    f::Vector{T}
    kernel::Kernel
    σ_k::Vector{T}
    μ₀::PriorMean{T}
    K::PDMat{T,Matrix{T}}
end

function _MCGP{T}(dim::Int,kernel::Kernel,mean::PriorMean,σ_k::Real) where {T<:Real}
    _MCGP{T}(dim,
            zeros(T,dim),
            wrapper(kernel,nothing),
            [σ_k],
            deepcopy(mean),
            PDMat(Matrix{T}(I,dim,dim)))
end

@traitimpl IsFull{_MCGP}

<<<<<<< HEAD
=======
## Online Sparse Variational Process

mutable struct _OSVGP{T} <: Abstract_GP{T}
    dim::Int
    μ::Vector{T}
    Σ::Matrix{T}
    η₁::Vector{T}
    η₂::Symmetric{T,Matrix{T}}
    kernel::Kernel
    σ_k::Vector{T}
    μ₀::PriorMean{T}
    Z::InducingPoints
    K::PDMat{T,Matrix{T}}
    Knm::Matrix{T}
    κ::Matrix{T}
    K̃::Vector{T}
    Zupdated::Bool
    opt
    Zₐ::Matrix{T}
    Kab::Matrix{T}
    κₐ::Matrix{T}
    K̃ₐ::Matrix{T}
    invDₐ::Symmetric{T,Matrix{T}}
    prevη₁::Vector{T}
    prev𝓛ₐ::T
end

function _OSVGP{T}(dim::Int,nSamplesUsed::Int,
                    Z::InducingPoints,
                    kernel::Kernel,mean::PriorMean,σ_k::Real,
                    opt
                 ) where {T<:Real}
    _OSVGP{T}(dim,
            zeros(T,dim),
            Matrix{T}(I,dim,dim),
            zeros(T,dim),
            Symmetric(Matrix{T}(-0.5*I,dim,dim)),
            kernel,
            [σ_k],
            deepcopy(mean),
            deepcopy(Z),
            PDMat(Matrix{T}(I,dim,dim)),
            Matrix{T}(undef,nSamplesUsed,dim),
            Matrix{T}(undef,nSamplesUsed,dim),
            Vector{T}(undef,nSamplesUsed),
            false,
            deepcopy(opt),
            Matrix{T}(I,dim,dim),
            Matrix{T}(I,dim,dim),
            Matrix{T}(I,dim,dim),
            Matrix{T}(I,dim,dim),
            Symmetric(Matrix{T}(I,dim,dim)),
            zeros(T,dim),
            zero(T))
end

@traitimpl IsSparse{_OSVGP}

## Variational Student-T Process

>>>>>>> 7c8f4c0b
mutable struct _VStP{T} <: Abstract_GP{T}
    dim::Int
    μ::Vector{T}
    Σ::Matrix{T}
    η₁::Vector{T}
    η₂::Symmetric{T,Matrix{T}}
    kernel::Kernel
    σ_k::Vector{T}
    μ₀::PriorMean{T}
    K::PDMat{T,Matrix{T}}
    invL::LowerTriangular{T,Matrix{T}}
    ν::T # Number of degrees of freedom
    l²::T # Expectation of ||L^{-1}(f-μ⁰)||₂²
    χ::T  # Expectation of σ
<<<<<<< HEAD
    opt_kernel
    opt_σ::OptorNothing
end

function _VStP{T}(ν::Real,dim::Int,kernel::Kernel,mean::PriorMean,σ_k::Real,opt_kernel,opt_σ::OptorNothing) where {T<:Real}
=======
    opt
end

function _VStP{T}(ν::Real,dim::Int,kernel::Kernel,mean::PriorMean,σ_k::Real,opt_kernel) where {T<:Real}
>>>>>>> 7c8f4c0b
    _VGP{T}(dim,
            zeros(T,dim),
            Matrix{T}(I,dim,dim),
            zeros(T,dim),
            Symmetric(Matrix{T}(-0.5*I,dim,dim)),
            kernel,
            [σ_k],
            deepcopy(mean),
            PDMat(Matrix{T}(I,dim,dim)),
            LowerTriangular(Matrix{T}(I,dim,dim)),
            ν,
            rand(T),
            rand(T),
            deepcopy(opt_kernel))
end

@traitimpl IsFull{_VStP}
<<<<<<< HEAD

=======
>>>>>>> 7c8f4c0b

### Functions

mean_f(model::AbstractGP) = mean_f.(model.f)

@traitfn mean_f(gp::T) where {T<:Abstract_GP;!IsSparse{T}} = gp.μ
@traitfn mean_f(gp::T) where {T<:Abstract_GP;IsSparse{T}} = gp.κ*gp.μ

diag_cov_f(model::AbstractGP) = diag_cov_f.(model.f)

diag_cov_f(gp::_GP{T}) where {T} = zeros(T,gp.dim)
diag_cov_f(gp::_VGP) = diag(gp.Σ)
diag_cov_f(gp::_SVGP) = opt_diag(gp.κ*gp.Σ,gp.κ) + gp.K̃
diag_cov_f(gp::_OSVGP) = opt_diag(gp.κ*gp.Σ,gp.κ) + gp.K̃

<<<<<<< HEAD
@traitfn compute_K!(gp::T,X::AbstractMatrix,jitter::Real) where {T<:Abstract_GP;IsFull{T}} = gp.K = PDMat(first(gp.σ_k)*(kernelmatrix(gp.kernel,X,obsdim=1)+jitter*I))
compute_K!(gp::_SVGP,jitter::Real) = gp.K = PDMat(first(gp.σ_k)*(kernelmatrix(gp.kernel,gp.Z,obsdim=1)+jitter*I))

function compute_κ!(gp::_SVGP,X::AbstractMatrix,jitter::Real)
    gp.Knm .= first(gp.σ_k) * kernelmatrix(gp.kernel, X, gp.Z, obsdim=1)
    gp.κ .= gp.Knm / gp.K.mat
    gp.K̃ .= first(gp.σ_k) * (kerneldiagmatrix(gp.kernel, X, obsdim=1) .+ jitter) - opt_diag(gp.κ,gp.Knm)
=======
get_Z(gp::Abstract_GP) = gp.Z.Z

@traitfn compute_K!(gp::T,X::AbstractMatrix,jitt::Real) where {T<:Abstract_GP;!IsSparse{T}} = gp.K = PDMat(first(gp.σ_k)*(kernelmatrix(gp.kernel,X,obsdim=1)+jitt*I))
@traitfn compute_K!(gp::T,jitt::Real) where {T<:Abstract_GP;IsSparse{T}} = gp.K = PDMat(first(gp.σ_k)*(kernelmatrix(gp.kernel,gp.Z,obsdim=1)+jitt*I))

function compute_κ!(gp::_SVGP,X::AbstractMatrix,jitt::Real)
    gp.Knm .= first(gp.σ_k) * kernelmatrix(gp.kernel, X, gp.Z, obsdim=1)
    gp.κ .= gp.Knm / gp.K
    gp.K̃ .= first(gp.σ_k) * (kerneldiagmatrix(gp.kernel, X, obsdim=1) .+ jitt) - opt_diag(gp.κ,gp.Knm)
    @assert all(gp.K̃ .> 0) "K̃ has negative values"
end

function compute_κ!(gp::_OSVGP, X::AbstractMatrix, jitt::Real)
    # Covariance with the model at t-1
    gp.Kab = kernelmatrix(gp.kernel, gp.Zₐ, gp.Z, obsdim=1)
    gp.κₐ = gp.Kab / gp.K
    Kₐ = Symmetric(first(gp.σ_k)*(kernelmatrix(gp.kernel, gp.Zₐ, obsdim=1)+jitt*I))
    gp.K̃ₐ = Kₐ - gp.κₐ*transpose(gp.Kab)

    # Covariance with a new batch
    gp.Knm = first(gp.σ_k) * kernelmatrix(gp.kernel, X, gp.Z.Z, obsdim=1)
    gp.κ = gp.Knm / gp.K
    gp.K̃ = first(gp.σ_k) * (kerneldiagmatrix(gp.kernel, X, obsdim=1) .+ jitt) - opt_diag(gp.κ,gp.Knm)
>>>>>>> 7c8f4c0b
    @assert all(gp.K̃ .> 0) "K̃ has negative values"
end<|MERGE_RESOLUTION|>--- conflicted
+++ resolved
@@ -83,11 +83,7 @@
             Matrix{T}(I,dim,dim),
             zeros(T,dim),
             Symmetric(Matrix{T}(-0.5*I,dim,dim)),
-<<<<<<< HEAD
-            kernel,
-=======
             deepcopy(kernel),
->>>>>>> 7c8f4c0b
             [σ_k],
             deepcopy(mean),
             deepcopy(Z),
@@ -122,8 +118,6 @@
 
 @traitimpl IsFull{_MCGP}
 
-<<<<<<< HEAD
-=======
 ## Online Sparse Variational Process
 
 mutable struct _OSVGP{T} <: Abstract_GP{T}
@@ -184,7 +178,6 @@
 
 ## Variational Student-T Process
 
->>>>>>> 7c8f4c0b
 mutable struct _VStP{T} <: Abstract_GP{T}
     dim::Int
     μ::Vector{T}
@@ -199,18 +192,10 @@
     ν::T # Number of degrees of freedom
     l²::T # Expectation of ||L^{-1}(f-μ⁰)||₂²
     χ::T  # Expectation of σ
-<<<<<<< HEAD
-    opt_kernel
-    opt_σ::OptorNothing
-end
-
-function _VStP{T}(ν::Real,dim::Int,kernel::Kernel,mean::PriorMean,σ_k::Real,opt_kernel,opt_σ::OptorNothing) where {T<:Real}
-=======
     opt
 end
 
 function _VStP{T}(ν::Real,dim::Int,kernel::Kernel,mean::PriorMean,σ_k::Real,opt_kernel) where {T<:Real}
->>>>>>> 7c8f4c0b
     _VGP{T}(dim,
             zeros(T,dim),
             Matrix{T}(I,dim,dim),
@@ -228,10 +213,6 @@
 end
 
 @traitimpl IsFull{_VStP}
-<<<<<<< HEAD
-
-=======
->>>>>>> 7c8f4c0b
 
 ### Functions
 
@@ -247,15 +228,6 @@
 diag_cov_f(gp::_SVGP) = opt_diag(gp.κ*gp.Σ,gp.κ) + gp.K̃
 diag_cov_f(gp::_OSVGP) = opt_diag(gp.κ*gp.Σ,gp.κ) + gp.K̃
 
-<<<<<<< HEAD
-@traitfn compute_K!(gp::T,X::AbstractMatrix,jitter::Real) where {T<:Abstract_GP;IsFull{T}} = gp.K = PDMat(first(gp.σ_k)*(kernelmatrix(gp.kernel,X,obsdim=1)+jitter*I))
-compute_K!(gp::_SVGP,jitter::Real) = gp.K = PDMat(first(gp.σ_k)*(kernelmatrix(gp.kernel,gp.Z,obsdim=1)+jitter*I))
-
-function compute_κ!(gp::_SVGP,X::AbstractMatrix,jitter::Real)
-    gp.Knm .= first(gp.σ_k) * kernelmatrix(gp.kernel, X, gp.Z, obsdim=1)
-    gp.κ .= gp.Knm / gp.K.mat
-    gp.K̃ .= first(gp.σ_k) * (kerneldiagmatrix(gp.kernel, X, obsdim=1) .+ jitter) - opt_diag(gp.κ,gp.Knm)
-=======
 get_Z(gp::Abstract_GP) = gp.Z.Z
 
 @traitfn compute_K!(gp::T,X::AbstractMatrix,jitt::Real) where {T<:Abstract_GP;!IsSparse{T}} = gp.K = PDMat(first(gp.σ_k)*(kernelmatrix(gp.kernel,X,obsdim=1)+jitt*I))
@@ -279,6 +251,5 @@
     gp.Knm = first(gp.σ_k) * kernelmatrix(gp.kernel, X, gp.Z.Z, obsdim=1)
     gp.κ = gp.Knm / gp.K
     gp.K̃ = first(gp.σ_k) * (kerneldiagmatrix(gp.kernel, X, obsdim=1) .+ jitt) - opt_diag(gp.κ,gp.Knm)
->>>>>>> 7c8f4c0b
     @assert all(gp.K̃ .> 0) "K̃ has negative values"
 end