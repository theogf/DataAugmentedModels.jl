"""
Class for variational Student-T Processes models (non-sparse)

```julia
VStP(X::AbstractArray{T₁,N₁},y::AbstractArray{T₂,N₂},kernel::Union{Kernel,AbstractVector{<:Kernel}},
    likelihood::LikelihoodType,inference::InferenceType,ν::T₃;
    verbose::Int=0,optimiser=ADAM(0.01),atfrequency::Integer=1,
    mean::Union{<:Real,AbstractVector{<:Real},PriorMean}=ZeroMean(),
    IndependentPriors::Bool=true,ArrayType::UnionAll=Vector)
```

Argument list :

**Mandatory arguments**

 - `X` : input features, should be a matrix N×D where N is the number of observation and D the number of dimension
 - `y` : input labels, can be either a vector of labels for multiclass and single output or a matrix for multi-outputs (note that only one likelihood can be applied)
 - `kernel` : covariance function, can be either a single kernel or a collection of kernels for multiclass and multi-outputs models
 - `likelihood` : likelihood of the model, currently implemented : Gaussian, Bernoulli (with logistic link), Multiclass (softmax or logistic-softmax) see [`Likelihood Types`](@ref likelihood_user)
 - `inference` : inference for the model, can be analytic, numerical or by sampling, check the model documentation to know what is available for your likelihood see the [`Compatibility Table`](@ref compat_table)
 - `ν` : Number of degrees of freedom

**Keyword arguments**

 - `verbose` : How much does the model print (0:nothing, 1:very basic, 2:medium, 3:everything)
- `optimiser` : Optimiser used for the kernel parameters. Should be an Optimiser object from the [Flux.jl](https://github.com/FluxML/Flux.jl) library, see list here [Optimisers](https://fluxml.ai/Flux.jl/stable/training/optimisers/) and on [this list](https://github.com/theogf/AugmentedGaussianProcesses.jl/tree/master/src/inference/optimisers.jl). Default is `ADAM(0.001)`
- `atfrequency` : Choose how many variational parameters iterations are between hyperparameters optimization
- `mean` : PriorMean object, check the documentation on it [`MeanPrior`](@ref meanprior)
 - `IndependentPriors` : Flag for setting independent or shared parameters among latent GPs
 - `ArrayType` : Option for using different type of array for storage (allow for GPU usage)
"""
mutable struct VStP{T<:Real,TLikelihood<:Likelihood{T},TInference<:Inference{T},N} <: AbstractGP{T,TLikelihood,TInference,N}
    X::Matrix{T} #Feature vectors
    y::LatentArray #Output (-1,1 for classification, real for regression, matrix for multiclass)
    ν::T # Number of degrees of freedom
    nSample::Int64 # Number of data points
    nDim::Int64 # Number of covariates per data point
    nFeatures::Int64 # Number of features of the GP (equal to number of points)
    nLatent::Int64 # Number pf latent GPs
    f::NTuple{N,_VStP}
    likelihood::TLikelihood
    inference::TInference
    verbose::Int64 #Level of printing information
    atfrequency::Int64
    Trained::Bool
end


function VStP(X::AbstractArray{T},y::AbstractVector,kernel::Kernel,
            likelihood::TLikelihood,inference::TInference,ν::Real;
<<<<<<< HEAD
            verbose::Int=0,optimizer=ADAM(0.01),atfrequency::Integer=1,
=======
            verbose::Int=0,optimiser=ADAM(0.001),atfrequency::Integer=1,
>>>>>>> 7c8f4c0b
            mean::Union{<:Real,AbstractVector{<:Real},PriorMean}=ZeroMean(), variance::Real = 1.0,
            ArrayType::UnionAll=Vector) where {T<:Real,TLikelihood<:Likelihood,TInference<:Inference}

            X,y,nLatent,likelihood = check_data!(X,y,likelihood)
            @assert check_implementation(:VStP,likelihood,inference) "The $likelihood is not compatible or implemented with the $inference"
            @assert ν > 1 "ν should be bigger than 1"
            nFeatures = nSample = size(X,1); nDim = size(X,2);

<<<<<<< HEAD
            if isa(optimizer,Bool)
                optimizer = optimizer ? ADAM(0.01) : nothing
=======
            if isa(optimiser,Bool)
                optimiser = optimiser ? ADAM(0.001) : nothing
>>>>>>> 7c8f4c0b
            end

            if typeof(mean) <: Real
                mean = ConstantMean(mean)
            elseif typeof(mean) <: AbstractVector{<:Real}
                mean = EmpiricalMean(mean)
            end

<<<<<<< HEAD
            latentf = ntuple(_->_VStP{T}(ν,nFeatures,kernel,mean,variance,optimizer),nLatent)
=======
            latentf = ntuple(_->_VStP{T}(ν,nFeatures,kernel,mean,variance,optimiser),nLatent)
>>>>>>> 7c8f4c0b

            likelihood = init_likelihood(likelihood,inference,nLatent,nSamples,nFeatures)
            inference = tuple_inference(inference,nLatent,nSamples,nSamples,nSamples)
            inference.x = view(X,:,:)
            inference.y = view_y(likelihood,y,1:nSamples)
            inference.MBIndices = collect(1:nSamples)
            VStP{T1,TLikelihood,typeof(inference),nLatent}(
                    X,y,ν, nFeatures, nDim, nFeatures, nLatent,
                    latentf, likelihood, inference,
                    verbose, atfrequency, false)
end

function Base.show(io::IO,model::VStP)
    print(io,"Variational Student-T Process with a $(model.likelihood) infered by $(model.inference) ")
end


@inline invK(model::VStP) = inv.(model.χ).*model.invKnn
@inline invK(model::VStP,i::Integer) = inv(model.χ[i])*model.invKnn[i]

function local_prior_updates!(model::VStP)
    model.l² .= broadcast((ν,μ,Σ,μ₀,invK)->0.5*(ν+model.nSample+dot(μ-μ₀,invK*(μ-μ₀))+opt_trace(invK,Σ)),model.ν,model.μ,model.Σ,model.μ₀,model.invKnn)
    model.χ .= (model.ν.+model.nSample)./(model.ν.+model.l²)
end

@traitimpl IsFull{VStP}<|MERGE_RESOLUTION|>--- conflicted
+++ resolved
@@ -48,11 +48,7 @@
 
 function VStP(X::AbstractArray{T},y::AbstractVector,kernel::Kernel,
             likelihood::TLikelihood,inference::TInference,ν::Real;
-<<<<<<< HEAD
-            verbose::Int=0,optimizer=ADAM(0.01),atfrequency::Integer=1,
-=======
             verbose::Int=0,optimiser=ADAM(0.001),atfrequency::Integer=1,
->>>>>>> 7c8f4c0b
             mean::Union{<:Real,AbstractVector{<:Real},PriorMean}=ZeroMean(), variance::Real = 1.0,
             ArrayType::UnionAll=Vector) where {T<:Real,TLikelihood<:Likelihood,TInference<:Inference}
 
@@ -61,13 +57,8 @@
             @assert ν > 1 "ν should be bigger than 1"
             nFeatures = nSample = size(X,1); nDim = size(X,2);
 
-<<<<<<< HEAD
-            if isa(optimizer,Bool)
-                optimizer = optimizer ? ADAM(0.01) : nothing
-=======
             if isa(optimiser,Bool)
                 optimiser = optimiser ? ADAM(0.001) : nothing
->>>>>>> 7c8f4c0b
             end
 
             if typeof(mean) <: Real
@@ -76,11 +67,7 @@
                 mean = EmpiricalMean(mean)
             end
 
-<<<<<<< HEAD
-            latentf = ntuple(_->_VStP{T}(ν,nFeatures,kernel,mean,variance,optimizer),nLatent)
-=======
             latentf = ntuple(_->_VStP{T}(ν,nFeatures,kernel,mean,variance,optimiser),nLatent)
->>>>>>> 7c8f4c0b
 
             likelihood = init_likelihood(likelihood,inference,nLatent,nSamples,nFeatures)
             inference = tuple_inference(inference,nLatent,nSamples,nSamples,nSamples)
