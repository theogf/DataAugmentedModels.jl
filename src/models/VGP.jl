--- conflicted
+++ resolved
@@ -52,17 +52,10 @@
             nFeature = nSample = size(X,1); nDim = size(X,2);
             kernel = ArrayType([deepcopy(kernel) for _ in 1:nPrior])
 
-<<<<<<< HEAD
-            μ = [zeros(T1,nFeature) for _ in 1:nLatent]; η₁ = copy.(μ)
-            Σ = [Symmetric(diagm(0=>ones(T1,nFeature))) for _ in 1:nLatent]
-            η₂ = -0.5*inv.(Σ);
-            Knn = [copy(Σ[1]) for _ in 1:nPrior]; invKnn = copy.(Knn)
-=======
             μ = ArrayType([zeros(T1,nFeature) for _ in 1:nLatent]); η₁ = copy(μ)
             Σ = ArrayType([Symmetric(ArrayType(Diagonal(ones(T1,nFeature)))) for _ in 1:nLatent])
             η₂ = inv.(Σ)*(-0.5);
             Knn = [copy(Σ[1]) for _ in 1:nPrior]; invKnn = copy(Knn)
->>>>>>> 28815cfd
 
             likelihood = init_likelihood(likelihood,nLatent,nSample)
             inference = init_inference(inference,nLatent,nSample,nSample,nSample)
