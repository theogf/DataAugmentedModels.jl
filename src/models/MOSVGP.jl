"""
Class for multi-output sparse variational Gaussian Processes

```julia
MOSVGP(X::AbstractArray{T},y::AbstractVector{AbstractArray{T}},kernel::Kernel,
    likelihood::AbstractVector{Likelihoods},inference::InferenceType, nInducingPoints::Int;
    verbose::Int=0,optimiser=ADAM(0.001),atfrequency::Int=1,
    mean::Union{<:Real,AbstractVector{<:Real},PriorMean}=ZeroMean(),
    Zoptimizer=false,
    ArrayType::UnionAll=Vector)
```

Argument list :

**Mandatory arguments**
 - `X` : input features, should be a matrix N×D where N is the number of observation and D the number of dimension
 - `y` : input labels, can be either a vector of labels for multiclass and single output or a matrix for multi-outputs (note that only one likelihood can be applied)
 - `kernel` : covariance function, can be either a single kernel or a collection of kernels for multiclass and multi-outputs models
 - `likelihood` : likelihood of the model, currently implemented : Gaussian, Student-T, Laplace, Bernoulli (with logistic link), Bayesian SVM, Multiclass (softmax or logistic-softmax) see [`Likelihood`](@ref likelihood_user)
 - `inference` : inference for the model, can be analytic, numerical or by sampling, check the model documentation to know what is available for your likelihood see the [`Compatibility table`](@ref compat_table)
 - `nInducingPoints` : number of inducing points
**Optional arguments**
 - `verbose` : How much does the model print (0:nothing, 1:very basic, 2:medium, 3:everything)
- `optimiser` : Optimiser used for the kernel parameters. Should be an Optimiser object from the [Flux.jl](https://github.com/FluxML/Flux.jl) library, see list here [Optimisers](https://fluxml.ai/Flux.jl/stable/training/optimisers/) and on [this list](https://github.com/theogf/AugmentedGaussianProcesses.jl/tree/master/src/inference/optimisers.jl). Default is `ADAM(0.001)`
 - `atfrequency` : Choose how many variational parameters iterations are between hyperparameters optimization
 - `mean` : PriorMean object, check the documentation on it [`MeanPrior`](@ref meanprior)
 - `IndependentPriors` : Flag for setting independent or shared parameters among latent GPs
- `Zoptimiser` : Optimiser used for inducing points locations. Should be an Optimiser object from the [Flux.jl](https://github.com/FluxML/Flux.jl) library, see list here [Optimisers](https://fluxml.ai/Flux.jl/stable/training/optimisers/) and on [this list](https://github.com/theogf/AugmentedGaussianProcesses.jl/tree/master/src/inference/optimisers.jl). Default is `ADAM(0.001)`
 - `ArrayType` : Option for using different type of array for storage (allow for GPU usage)
"""
mutable struct MOSVGP{T<:Real,TLikelihood<:Likelihood{T},TInference<:Inference,N,Q} <: AbstractGP{T,TLikelihood,TInference,N}
    X::Matrix{T} #Feature vectors
    y::Vector #Output (-1,1 for classification, real for regression, matrix for multiclass)
    nSamples::Int64 # Number of data points
    nDim::Int64 # Number of covariates per data point
    nFeatures::Int64 # Number of features of the GP (equal to number of points)
    nLatent::Int64 # Number of latent GPs
    nTask::Int64
    nf_per_task::Vector{Int64}
    f::NTuple{Q,_SVGP}
    likelihood::Vector{TLikelihood}
    inference::TInference
    A::Array{T,3}
    A_opt
    verbose::Int64
    atfrequency::Int64
    Trained::Bool
end



function MOSVGP(
            X::AbstractArray{T},y::AbstractVector{<:AbstractVector},kernel::Kernel,
            likelihood::TLikelihood,inference::TInference,nLatent::Int,nInducingPoints::Int;
<<<<<<< HEAD
            verbose::Int=0,optimizer=Flux.ADAM(0.01),atfrequency::Int=1,
            mean::Union{<:Real,AbstractVector{<:Real},PriorMean}=ZeroMean(), variance::Real = 1.0,Aoptimizer=Adam(α=0.01),
=======
            verbose::Int=0,optimiser=ADAM(0.01),atfrequency::Int=1,
            mean::Union{<:Real,AbstractVector{<:Real},PriorMean}=ZeroMean(), variance::Real = 1.0,Aoptimiser=ADAM(0.01),
>>>>>>> 7c8f4c0b
            Zoptimizer=false,
            ArrayType::UnionAll=Vector) where {T<:Real,TLikelihood<:Likelihood,TInference<:Inference}

            @assert length(y) > 0 "y should not be an empty vector"
            nTask = length(y)
            likelihoods = [deepcopy(likelihood) for _ in 1:nTask]
            nf_per_task = zeros(Int64,nTask)
            corrected_y = Vector(undef,nTask)
            for i in 1:nTask
                X,corrected_y[i],nf_per_task[i],likelihoods[i] = check_data!(X,y[i],likelihoods[i])
            end
            @assert check_implementation(:SVGP,likelihoods[1],inference) "The $likelihood is not compatible or implemented with the $inference"

            nSamples = size(X,1); nDim = size(X,2);
            if isa(optimiser,Bool)
                optimiser = optimiser ? ADAM(0.01) : nothing
            end
            if isa(AOptimiser,Bool)
                Aoptimiser = Aoptimiser ? ADAM(0.01) : nothing
            end
            @assert nInducingPoints > 0 "The number of inducing points is incorrect (negative or bigger than number of samples)"
            if nInducingPoints > nSamples
                @warn "Number of inducing points bigger than the number of points : reducing it to the number of samples: $(nSamples)"
                nInducingPoints = nSamples
            end
            if nInducingPoints == nSamples
                Z = X
            else
                Z = KMeansInducingPoints(X,nInducingPoints,nMarkov=10)
            end
            if isa(Zoptimizer,Bool)
                Zoptimizer = Zoptimizer ? Adam(α=0.01) : nothing
            end
            Z = InducingPoints(Z,Zoptimizer)

            nFeatures = nInducingPoints

            if typeof(mean) <: Real
                mean = ConstantMean(mean)
            elseif typeof(mean) <: AbstractVector{<:Real}
                mean = EmpiricalMean(mean)
            end

            nMinibatch = nSamples
            if inference.Stochastic
                @assert inference.nMinibatch > 0 && inference.nMinibatch < nSamples "The size of mini-batch $(inference.nMinibatch) is incorrect (negative or bigger than number of samples), please set nMinibatch correctly in the inference object"
                nMinibatch = inference.nMinibatch
            end

            latent_f = ntuple( _ -> _SVGP{T}(nFeatures,nMinibatch,Z,kernel,mean,variance,optimiser),nLatent)

            dpos = Normal(0.5,0.5)
            dneg = Normal(-0.5,0.5)
            A = zeros(T,nTask,nf_per_task[1],nLatent)
            for i in eachindex(A)
                p = rand(0:1)
                A[i] =  rand(Normal(0.0,1.0))#p*rand(dpos) + (1-p)*rand(dneg)
            end

            likelihoods .= init_likelihood.(likelihoods,inference,nf_per_task,nMinibatch,nFeatures)
            inference = tuple_inference(inference,nLatent,nFeatures,nSamples,nMinibatch)
            inference.xview = view(X,1:nMinibatch,:)
            inference.yview = view(y,:)

            model = MOSVGP{T,TLikelihood,typeof(inference),_SVGP{T},nTask,nLatent}(X,corrected_y,
                    nSamples, nDim, nFeatures, nLatent,
                    nTask, nf_per_task,
                    latent_f,likelihoods,inference,A,Aoptimizer,
                    verbose,atfrequency,false)
            # if isa(inference.optimizer,ALRSVI)
                # init!(model.inference,model)
            # end
            # return model
end

function Base.show(io::IO,model::MOSVGP{T,<:Likelihood,<:Inference}) where {T}
    print(io,"Multioutput Sparse Variational Gaussian Process with the likelihoods $(model.likelihood) infered by $(model.inference) ")
end

function mean_f(model::MOSVGP{T}) where {T}
    μ_q = mean_f.(model.f)
    μ_f = []
    for i in 1:model.nTask
        x = ntuple(_->zeros(T,model.inference.nMinibatch),model.nf_per_task[i])
        for j in 1:model.nf_per_task[i]
            x[j] .= sum(vec(model.A[i,j,:]) .* μ_q)
        end
        push!(μ_f,x)
    end
    return μ_f
end

function diag_cov_f(model::MOSVGP{T}) where {T}
    Σ_q = diag_cov_f.(model.f)
    Σ_f = []
    for i in 1:model.nTask
        x = ntuple(_->zeros(T,model.inference.nMinibatch),model.nf_per_task[i])
        for j in 1:model.nf_per_task[i]
            x[j] .= sum(vec(model.A[i,j,:]).^2 .* Σ_q)
        end
        push!(Σ_f,x)
    end
    return Σ_f
end

get_y(model::MOSVGP) = view_y.(model.likelihood,model.y,[model.inference.MBIndices])

## return the linear sum of the expectation gradient given μ ##
function ∇E_μ(model::MOSVGP{T}) where {T}
    ∇ = [zeros(T,model.inference.nMinibatch) for _ in 1:model.nLatent]
    ∇Eμs = ∇E_μ.(model.likelihood,model.inference.vi_opt[1:1],get_y(model))
    ∇EΣs = ∇E_Σ.(model.likelihood,model.inference.vi_opt[1:1],get_y(model))
    μ_f = mean_f.(model.f)
    for t in 1:model.nTask
        for j in 1:model.nf_per_task[t]
            for q in 1:model.nLatent
                ∇[q] .+= model.A[t,j,q] * (∇Eμs[t][j]  - 2*∇EΣs[t][j].*sum(model.A[t,j,qq]*μ_f[qq] for qq in 1:model.nLatent if qq!=q))
            end
        end
    end
    return ∇
end

## return the linear sum of the expectation gradient given diag(Σ) ##
function ∇E_Σ(model::MOSVGP{T}) where {T}
    ∇ = [zeros(T,model.inference.nMinibatch) for _ in 1:model.nLatent]
    ∇Es = ∇E_Σ.(model.likelihood,model.inference.vi_opt[1:1],get_y(model))
    for t in 1:model.nTask
        for j in 1:model.nf_per_task[t]
            for q in 1:model.nLatent
                ∇[q] .+= model.A[t,j,q]^2 * ∇Es[t][j]
            end
        end
    end
    return ∇
end

get_Z(model::MOSVGP) = getproperty.(getproperty.(model.f,:Z),:Z)


function update_A!(model::MOSVGP)
    μ_f = mean_f.(model.f) # κμ
    Σ_f = diag_cov_f.(model.f) #Diag(K̃ + κΣκ)
    ∇Eμ = ∇E_μ.(model.likelihood,model.inference.vi_opt[1:1],get_y(model))
    ∇EΣ = ∇E_Σ.(model.likelihood,model.inference.vi_opt[1:1],get_y(model))
    new_A = zero(model.A)
    ∇A = zero(model.A)
    for t in 1:model.nTask
        for j in 1:model.nf_per_task[t]
            for q in 1:model.nLatent
                x1 = dot(∇Eμ[t][j],μ_f[q])-2*dot(∇EΣ[t][j],μ_f[q].*sum(model.A[t,j,qq]*μ_f[qq] for qq in 1:model.nLatent if qq!=q))
                x2 = dot(∇EΣ[t][j],abs2.(μ_f[q])+Σ_f[q])
                new_A[t,j,q] = x1/(2*x2)
                ∇A[t,j,q] = x1 - 2*model.A[t,j,q]*x2
            end
            # model.A[t,j,:]./=sum(model.A[t,j,:])
        end
    end
    model.A .+= update(model.A_opt,∇A)
    # model.A .= model.A./vec(sum(model.A,dims=3))
    # model.A .= new_A
end

function ELBO(model::MOSVGP{T}) where {T}
    tot = zero(T)
    tot += model.inference.ρ*sum(expec_log_likelihood.(model.likelihood,model.inference,get_y(model),mean_f(model),diag_cov_f(model)))
    tot -= GaussianKL(model)
    tot -= model.inference.ρ*sum(AugmentedKL.(model.likelihood,get_y(model)))
end<|MERGE_RESOLUTION|>--- conflicted
+++ resolved
@@ -52,13 +52,8 @@
 function MOSVGP(
             X::AbstractArray{T},y::AbstractVector{<:AbstractVector},kernel::Kernel,
             likelihood::TLikelihood,inference::TInference,nLatent::Int,nInducingPoints::Int;
-<<<<<<< HEAD
-            verbose::Int=0,optimizer=Flux.ADAM(0.01),atfrequency::Int=1,
-            mean::Union{<:Real,AbstractVector{<:Real},PriorMean}=ZeroMean(), variance::Real = 1.0,Aoptimizer=Adam(α=0.01),
-=======
             verbose::Int=0,optimiser=ADAM(0.01),atfrequency::Int=1,
             mean::Union{<:Real,AbstractVector{<:Real},PriorMean}=ZeroMean(), variance::Real = 1.0,Aoptimiser=ADAM(0.01),
->>>>>>> 7c8f4c0b
             Zoptimizer=false,
             ArrayType::UnionAll=Vector) where {T<:Real,TLikelihood<:Likelihood,TInference<:Inference}
 
