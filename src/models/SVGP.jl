"""
Class for sparse variational Gaussian Processes

```julia
SVGP(X::AbstractArray{T1},y::AbstractVector{T2},kernel::Kernel,
    likelihood::LikelihoodType,inference::InferenceType, nInducingPoints::Int;
    verbose::Int=0,optimiser=ADAM(0.001),atfrequency::Int=1,
    mean::Union{<:Real,AbstractVector{<:Real},PriorMean}=ZeroMean(),
    Zoptimiser=false,
    ArrayType::UnionAll=Vector)
```

Argument list :

**Mandatory arguments**
 - `X` : input features, should be a matrix N×D where N is the number of observation and D the number of dimension
 - `y` : input labels, can be either a vector of labels for multiclass and single output or a matrix for multi-outputs (note that only one likelihood can be applied)
 - `kernel` : covariance function, can be either a single kernel or a collection of kernels for multiclass and multi-outputs models
 - `likelihood` : likelihood of the model, currently implemented : Gaussian, Student-T, Laplace, Bernoulli (with logistic link), Bayesian SVM, Multiclass (softmax or logistic-softmax) see [`Likelihood`](@ref likelihood_user)
 - `inference` : inference for the model, can be analytic, numerical or by sampling, check the model documentation to know what is available for your likelihood see the [`Compatibility table`](@ref compat_table)
 - `nInducingPoints` : number of inducing points
**Optional arguments**
 - `verbose` : How much does the model print (0:nothing, 1:very basic, 2:medium, 3:everything)
- `optimiser` : Optimiser used for the kernel parameters. Should be an Optimiser object from the [Flux.jl](https://github.com/FluxML/Flux.jl) library, see list here [Optimisers](https://fluxml.ai/Flux.jl/stable/training/optimisers/) and on [this list](https://github.com/theogf/AugmentedGaussianProcesses.jl/tree/master/src/inference/optimisers.jl). Default is `ADAM(0.001)`
 - `atfrequency` : Choose how many variational parameters iterations are between hyperparameters optimization
 - `mean` : PriorMean object, check the documentation on it [`MeanPrior`](@ref meanprior)
 - `IndependentPriors` : Flag for setting independent or shared parameters among latent GPs
- `Zoptimiser` : Optimiser used for the inducing points locations. Should be an Optimiser object from the [Flux.jl](https://github.com/FluxML/Flux.jl) library, see list here [Optimisers](https://fluxml.ai/Flux.jl/stable/training/optimisers/) and on [this list](https://github.com/theogf/AugmentedGaussianProcesses.jl/tree/master/src/inference/optimisers.jl). Default is `ADAM(0.001)`
 - `ArrayType` : Option for using different type of array for storage (allow for GPU usage)
"""
mutable struct SVGP{T<:Real,TLikelihood<:Likelihood{T},TInference<:Inference,N} <: AbstractGP{T,TLikelihood,TInference,N}
    X::Matrix{T} #Feature vectors
    y::Vector #Output (-1,1 for classification, real for regression, matrix for multiclass)
    nSamples::Int64 # Number of data points
    nDim::Int64 # Number of covariates per data point
    nFeatures::Int64 # Number of features of the GP (equal to number of points)
    nLatent::Int64 # Number pf latent GPs
    f::NTuple{N,_SVGP}
    likelihood::TLikelihood
    inference::TInference
    verbose::Int64
    atfrequency::Int64
    Trained::Bool
end

<<<<<<< HEAD
function SVGP(X::AbstractArray{T1},y::AbstractVector{T2},kernel::Kernel,
            likelihood::TLikelihood,inference::TInference, nInducingPoints::Int;
            verbose::Int=0,optimizer=Flux.ADAM(0.01),atfrequency::Int=1,
            mean::Union{<:Real,AbstractVector{<:Real},PriorMean}=ZeroMean(), variance::Real = 1.0,
            Zoptimizer=false,
            ArrayType::UnionAll=Vector) where {T1<:Real,T2,TLikelihood<:Likelihood,TInference<:Inference}
=======
function SVGP(X::AbstractArray{T₁},y::AbstractVector,kernel::Kernel,
            likelihood::TLikelihood,inference::TInference, nInducingPoints::Union{Int,InducingPoints};
            verbose::Int=0,optimiser=ADAM(0.01),atfrequency::Int=1,
            mean::Union{<:Real,AbstractVector{<:Real},PriorMean}=ZeroMean(), variance::Real = 1.0,
            Zoptimizer=false,
            ArrayType::UnionAll=Vector) where {T₁<:Real,TLikelihood<:Likelihood,TInference<:Inference}


>>>>>>> 7c8f4c0b

            X,y,nLatent,likelihood = check_data!(X,y,likelihood)
            @assert check_implementation(:SVGP,likelihood,inference) "The $likelihood is not compatible or implemented with the $inference"

            nSamples = size(X,1); nDim = size(X,2);
<<<<<<< HEAD
            if isa(optimizer,Bool)
                optimizer = optimizer ? Flux.ADAM(0.01) : nothing
=======
            if isa(optimiser,Bool)
                optimiser = optimiser ? ADAM(0.001) : nothing
>>>>>>> 7c8f4c0b
            end
            if nInducingPoints isa Int
                @assert nInducingPoints > 0 "The number of inducing points is incorrect (negative or bigger than number of samples)"
                if nInducingPoints > nSamples
                    @warn "Number of inducing points bigger than the number of points : reducing it to the number of samples: $(nSamples)"
                    nInducingPoints = nSamples
                else
                    nInducingPoints = Kmeans(nInducingPoints,nMarkov=10)
                end
            end
            if nInducingPoints isa Int && nInducingPoints == nSamples
                Z = X
            else
                IPModule.init!(nInducingPoints,X,y,kernel)
                Z = nInducingPoints.Z
            end
            if isa(Zoptimizer,Bool)
<<<<<<< HEAD
                Zoptimizer = Zoptimizer ? ADAM(α=0.001) : nothing
=======
                Zoptimizer = Zoptimizer ? ADAM(0.001) : nothing
>>>>>>> 7c8f4c0b
            end
            Z = FixedInducingPoints(Z,Zoptimizer)
            nFeatures = size(Z,1)

            if typeof(mean) <: Real
                mean = ConstantMean(mean)
            elseif typeof(mean) <: AbstractVector{<:Real}
                mean = EmpiricalMean(mean)
            end

            nMinibatch = nSamples
            if inference.Stochastic
                @assert inference.nMinibatch > 0 && inference.nMinibatch < nSamples "The size of mini-batch $(inference.nMinibatch) is incorrect (negative or bigger than number of samples), please set nMinibatch correctly in the inference object"
                nMinibatch = inference.nMinibatch
            end

            latentf = ntuple( _ -> _SVGP{T₁}(nFeatures,nMinibatch,Z,kernel,mean,variance,optimiser),nLatent)

            likelihood = init_likelihood(likelihood,inference,nLatent,nMinibatch,nFeatures)
            inference = tuple_inference(inference,nLatent,nFeatures,nSamples,nMinibatch)
            inference.xview = view(X,1:nMinibatch,:)
            inference.yview = view_y(likelihood,y,1:nMinibatch)

<<<<<<< HEAD
            model = SVGP{T1,TLikelihood,typeof(inference),nLatent}(X,y,
=======
            model = SVGP{T₁,TLikelihood,typeof(inference),nLatent}(X,y,
>>>>>>> 7c8f4c0b
                    nSamples, nDim, nFeatures, nLatent,
                    latentf,likelihood,inference,
                    verbose,atfrequency,false)
            if isa(optimiser,ALRSVI)
                init!(model)
            end
            return model
end

function Base.show(io::IO,model::SVGP{T,<:Likelihood,<:Inference}) where {T}
    print(io,"Sparse Variational Gaussian Process with a $(model.likelihood) infered by $(model.inference) ")
end

get_y(model::SVGP) = model.inference.yview
get_Z(model::SVGP) = getproperty.(getproperty.(model.f,:Z),:Z)

@traitimpl IsSparse{SVGP}<|MERGE_RESOLUTION|>--- conflicted
+++ resolved
@@ -43,14 +43,6 @@
     Trained::Bool
 end
 
-<<<<<<< HEAD
-function SVGP(X::AbstractArray{T1},y::AbstractVector{T2},kernel::Kernel,
-            likelihood::TLikelihood,inference::TInference, nInducingPoints::Int;
-            verbose::Int=0,optimizer=Flux.ADAM(0.01),atfrequency::Int=1,
-            mean::Union{<:Real,AbstractVector{<:Real},PriorMean}=ZeroMean(), variance::Real = 1.0,
-            Zoptimizer=false,
-            ArrayType::UnionAll=Vector) where {T1<:Real,T2,TLikelihood<:Likelihood,TInference<:Inference}
-=======
 function SVGP(X::AbstractArray{T₁},y::AbstractVector,kernel::Kernel,
             likelihood::TLikelihood,inference::TInference, nInducingPoints::Union{Int,InducingPoints};
             verbose::Int=0,optimiser=ADAM(0.01),atfrequency::Int=1,
@@ -59,19 +51,13 @@
             ArrayType::UnionAll=Vector) where {T₁<:Real,TLikelihood<:Likelihood,TInference<:Inference}
 
 
->>>>>>> 7c8f4c0b
 
             X,y,nLatent,likelihood = check_data!(X,y,likelihood)
             @assert check_implementation(:SVGP,likelihood,inference) "The $likelihood is not compatible or implemented with the $inference"
 
             nSamples = size(X,1); nDim = size(X,2);
-<<<<<<< HEAD
-            if isa(optimizer,Bool)
-                optimizer = optimizer ? Flux.ADAM(0.01) : nothing
-=======
             if isa(optimiser,Bool)
                 optimiser = optimiser ? ADAM(0.001) : nothing
->>>>>>> 7c8f4c0b
             end
             if nInducingPoints isa Int
                 @assert nInducingPoints > 0 "The number of inducing points is incorrect (negative or bigger than number of samples)"
@@ -89,11 +75,7 @@
                 Z = nInducingPoints.Z
             end
             if isa(Zoptimizer,Bool)
-<<<<<<< HEAD
-                Zoptimizer = Zoptimizer ? ADAM(α=0.001) : nothing
-=======
                 Zoptimizer = Zoptimizer ? ADAM(0.001) : nothing
->>>>>>> 7c8f4c0b
             end
             Z = FixedInducingPoints(Z,Zoptimizer)
             nFeatures = size(Z,1)
@@ -117,11 +99,7 @@
             inference.xview = view(X,1:nMinibatch,:)
             inference.yview = view_y(likelihood,y,1:nMinibatch)
 
-<<<<<<< HEAD
-            model = SVGP{T1,TLikelihood,typeof(inference),nLatent}(X,y,
-=======
             model = SVGP{T₁,TLikelihood,typeof(inference),nLatent}(X,y,
->>>>>>> 7c8f4c0b
                     nSamples, nDim, nFeatures, nLatent,
                     latentf,likelihood,inference,
                     verbose,atfrequency,false)
