"""
Class for sparse variational Gaussian Processes

```julia
SVGP(X::AbstractArray{T1},y::AbstractVector{T2},kernel::Kernel,
    likelihood::LikelihoodType,inference::InferenceType, nInducingPoints::Int;
    verbose::Int=0,optimizer::Union{Optimizer,Nothing,Bool}=Adam(α=0.01),atfrequency::Int=1,
    mean::Union{<:Real,AbstractVector{<:Real},PriorMean}=ZeroMean(),
    Zoptimizer::Union{Optimizer,Nothing,Bool}=false,
    ArrayType::UnionAll=Vector)
```

Argument list :

**Mandatory arguments**
 - `X` : input features, should be a matrix N×D where N is the number of observation and D the number of dimension
 - `y` : input labels, can be either a vector of labels for multiclass and single output or a matrix for multi-outputs (note that only one likelihood can be applied)
 - `kernel` : covariance function, can be either a single kernel or a collection of kernels for multiclass and multi-outputs models
 - `likelihood` : likelihood of the model, currently implemented : Gaussian, Student-T, Laplace, Bernoulli (with logistic link), Bayesian SVM, Multiclass (softmax or logistic-softmax) see [`Likelihood`](@ref likelihood_user)
 - `inference` : inference for the model, can be analytic, numerical or by sampling, check the model documentation to know what is available for your likelihood see the [`Compatibility table`](@ref compat_table)
 - `nInducingPoints` : number of inducing points
**Optional arguments**
 - `verbose` : How much does the model print (0:nothing, 1:very basic, 2:medium, 3:everything)
 - `optimizer` : Optimizer for kernel hyperparameters (to be selected from [GradDescent.jl](https://github.com/jacobcvt12/GradDescent.jl)) or set it to `false` to keep hyperparameters fixed
 - `atfrequency` : Choose how many variational parameters iterations are between hyperparameters optimization
 - `mean` : PriorMean object, check the documentation on it [`MeanPrior`](@ref meanprior)
 - `IndependentPriors` : Flag for setting independent or shared parameters among latent GPs
 - `optimizer` : Optimizer for inducing point locations (to be selected from [GradDescent.jl](https://github.com/jacobcvt12/GradDescent.jl))
 - `ArrayType` : Option for using different type of array for storage (allow for GPU usage)
"""
<<<<<<< HEAD
mutable struct SVGP{L<:Likelihood,I<:Inference,T<:Real,V<:AbstractVector{T}} <: SparseGP{L,I,T,V}
=======
mutable struct SVGP{T<:Real,TLikelihood<:Likelihood{T},TInference<:Inference,N} <: AbstractGP{T,TLikelihood,TInference,N}
>>>>>>> 96cb71f6
    X::Matrix{T} #Feature vectors
    y::Vector #Output (-1,1 for classification, real for regression, matrix for multiclass)
    nSamples::Int64 # Number of data points
    nDim::Int64 # Number of covariates per data point
    nFeatures::Int64 # Number of features of the GP (equal to number of points)
    nLatent::Int64 # Number pf latent GPs
    f::NTuple{N,_SVGP}
    likelihood::TLikelihood
    inference::TInference
    verbose::Int64
    atfrequency::Int64
    Trained::Bool
end

<<<<<<< HEAD
function SVGP(X::AbstractArray{T1},y::AbstractArray{T2},kernel::Union{Kernel,AbstractVector{<:Kernel}},
            likelihood::LikelihoodType,inference::InferenceType,  Zalg::Union{AbstractMatrix{T1},ZAlg,Int};
            verbose::Int=0,optimizer::Union{Optimizer,Nothing,Bool}=Adam(α=0.01),atfrequency::Int=1,
            mean::Union{<:Real,AbstractVector{<:Real},PriorMean}=ZeroMean(),
            IndependentPriors::Bool=true,Zoptimizer::Union{Optimizer,Nothing,Bool}=false,
            ArrayType::UnionAll=Vector) where {T1<:Real,T2,LikelihoodType<:Likelihood,InferenceType<:Inference}
=======
function SVGP(X::AbstractArray{T1},y::AbstractVector{T2},kernel::Kernel,
            likelihood::TLikelihood,inference::TInference, nInducingPoints::Int;
            verbose::Int=0,optimizer=Flux.ADAM(0.01),atfrequency::Int=1,
            mean::Union{<:Real,AbstractVector{<:Real},PriorMean}=ZeroMean(), variance::Real = 1.0,
            Zoptimizer=false,
            ArrayType::UnionAll=Vector) where {T1<:Real,T2,TLikelihood<:Likelihood,TInference<:Inference}
>>>>>>> 96cb71f6



            X,y,nLatent,likelihood = check_data!(X,y,likelihood)
            @assert check_implementation(:SVGP,likelihood,inference) "The $likelihood is not compatible or implemented with the $inference"

            nSamples = size(X,1); nDim = size(X,2);
            if isa(optimizer,Bool)
                optimizer = optimizer ? Flux.ADAM(0.01) : nothing
            end

<<<<<<< HEAD
            if isa(Zalg,Int)
                @assert Zalg > 0 && Zalg < nSample "The number of inducing points is incorrect (negative or bigger than number of samples)"
                Z = KMeansInducingPoints(X,Zalg,nMarkov=10);
            elseif isa(Zalg,ZAlg)
                init!(Zalg,X,y[1],kernel[1])
                Z = Zalg.centers
            end
            nFeatures = size(Z,1)
            Z=[deepcopy(Z) for _ in 1:nPrior]

            if isa(Zoptimizer,Bool)
                Zoptimizer = Zoptimizer ? Adam(α=0.001) : nothing
            end
            if !isnothing(Zoptimizer)
                Zoptimizer = [deepcopy(Zoptimizer) for _ in 1:nPrior]
            end

            μ = LatentArray([zeros(T1,nFeatures) for _ in 1:nLatent]); η₁ = deepcopy(μ);
            Σ = LatentArray([Symmetric(Matrix(Diagonal(one(T1)*I,nFeatures))) for _ in 1:nLatent]);
            η₂ = -0.5*inv.(Σ);
            κ = LatentArray([zeros(T1,inference.Stochastic ? inference.nSamplesUsed : nSample, nFeatures) for _ in 1:nPrior])
            Knm = deepcopy(κ)
            K̃ = LatentArray([zeros(T1,inference.Stochastic ? inference.nSamplesUsed : nSample) for _ in 1:nPrior])
            Kmm = LatentArray([similar(Σ[1]) for _ in 1:nPrior]); invKmm = similar.(Kmm)
            μ₀ = []
=======
            @assert nInducingPoints > 0 "The number of inducing points is incorrect (negative or bigger than number of samples)"
            if nInducingPoints > nSamples
                @warn "Number of inducing points bigger than the number of points : reducing it to the number of samples: $(nSamples)"
                nInducingPoints = nSamples
            end
            if nInducingPoints == nSamples
                Z = X
            else
                Z = KMeansInducingPoints(X,nInducingPoints,nMarkov=10)
            end
            if isa(Zoptimizer,Bool)
                Zoptimizer = Zoptimizer ? ADAM(α=0.001) : nothing
            end
            Z = InducingPoints(Z,Zoptimizer)
            nFeatures = nInducingPoints

>>>>>>> 96cb71f6
            if typeof(mean) <: Real
                mean = ConstantMean(mean)
            elseif typeof(mean) <: AbstractVector{<:Real}
                mean = EmpiricalMean(mean)
            end

            nMinibatch = nSamples
            if inference.Stochastic
                @assert inference.nMinibatch > 0 && inference.nMinibatch < nSamples "The size of mini-batch $(inference.nMinibatch) is incorrect (negative or bigger than number of samples), please set nMinibatch correctly in the inference object"
                nMinibatch = inference.nMinibatch
            end

            latentf = ntuple( _ -> _SVGP{T1}(nFeatures,nMinibatch,Z,kernel,mean,variance,optimizer),nLatent)

            likelihood = init_likelihood(likelihood,inference,nLatent,nMinibatch,nFeatures)
            inference = tuple_inference(inference,nLatent,nFeatures,nSamples,nMinibatch)
            inference.xview = view(X,1:nMinibatch,:)
            inference.yview = view_y(likelihood,y,1:nMinibatch)

            model = SVGP{T1,TLikelihood,typeof(inference),nLatent}(X,y,
                    nSamples, nDim, nFeatures, nLatent,
                    latentf,likelihood,inference,
                    verbose,atfrequency,false)
            # if isa(inference.optimizer,ALRSVI)
                # init!(model.inference,model)
            # end
            # return model
end

function Base.show(io::IO,model::SVGP{T,<:Likelihood,<:Inference}) where {T}
    print(io,"Sparse Variational Gaussian Process with a $(model.likelihood) infered by $(model.inference) ")
end

get_y(model::SVGP) = model.inference.yview
get_Z(model::SVGP) = getproperty.(getproperty.(model.f,:Z),:Z)<|MERGE_RESOLUTION|>--- conflicted
+++ resolved
@@ -28,11 +28,7 @@
  - `optimizer` : Optimizer for inducing point locations (to be selected from [GradDescent.jl](https://github.com/jacobcvt12/GradDescent.jl))
  - `ArrayType` : Option for using different type of array for storage (allow for GPU usage)
 """
-<<<<<<< HEAD
-mutable struct SVGP{L<:Likelihood,I<:Inference,T<:Real,V<:AbstractVector{T}} <: SparseGP{L,I,T,V}
-=======
 mutable struct SVGP{T<:Real,TLikelihood<:Likelihood{T},TInference<:Inference,N} <: AbstractGP{T,TLikelihood,TInference,N}
->>>>>>> 96cb71f6
     X::Matrix{T} #Feature vectors
     y::Vector #Output (-1,1 for classification, real for regression, matrix for multiclass)
     nSamples::Int64 # Number of data points
@@ -47,21 +43,12 @@
     Trained::Bool
 end
 
-<<<<<<< HEAD
-function SVGP(X::AbstractArray{T1},y::AbstractArray{T2},kernel::Union{Kernel,AbstractVector{<:Kernel}},
-            likelihood::LikelihoodType,inference::InferenceType,  Zalg::Union{AbstractMatrix{T1},ZAlg,Int};
-            verbose::Int=0,optimizer::Union{Optimizer,Nothing,Bool}=Adam(α=0.01),atfrequency::Int=1,
-            mean::Union{<:Real,AbstractVector{<:Real},PriorMean}=ZeroMean(),
-            IndependentPriors::Bool=true,Zoptimizer::Union{Optimizer,Nothing,Bool}=false,
-            ArrayType::UnionAll=Vector) where {T1<:Real,T2,LikelihoodType<:Likelihood,InferenceType<:Inference}
-=======
 function SVGP(X::AbstractArray{T1},y::AbstractVector{T2},kernel::Kernel,
             likelihood::TLikelihood,inference::TInference, nInducingPoints::Int;
             verbose::Int=0,optimizer=Flux.ADAM(0.01),atfrequency::Int=1,
             mean::Union{<:Real,AbstractVector{<:Real},PriorMean}=ZeroMean(), variance::Real = 1.0,
             Zoptimizer=false,
             ArrayType::UnionAll=Vector) where {T1<:Real,T2,TLikelihood<:Likelihood,TInference<:Inference}
->>>>>>> 96cb71f6
 
 
 
@@ -73,33 +60,6 @@
                 optimizer = optimizer ? Flux.ADAM(0.01) : nothing
             end
 
-<<<<<<< HEAD
-            if isa(Zalg,Int)
-                @assert Zalg > 0 && Zalg < nSample "The number of inducing points is incorrect (negative or bigger than number of samples)"
-                Z = KMeansInducingPoints(X,Zalg,nMarkov=10);
-            elseif isa(Zalg,ZAlg)
-                init!(Zalg,X,y[1],kernel[1])
-                Z = Zalg.centers
-            end
-            nFeatures = size(Z,1)
-            Z=[deepcopy(Z) for _ in 1:nPrior]
-
-            if isa(Zoptimizer,Bool)
-                Zoptimizer = Zoptimizer ? Adam(α=0.001) : nothing
-            end
-            if !isnothing(Zoptimizer)
-                Zoptimizer = [deepcopy(Zoptimizer) for _ in 1:nPrior]
-            end
-
-            μ = LatentArray([zeros(T1,nFeatures) for _ in 1:nLatent]); η₁ = deepcopy(μ);
-            Σ = LatentArray([Symmetric(Matrix(Diagonal(one(T1)*I,nFeatures))) for _ in 1:nLatent]);
-            η₂ = -0.5*inv.(Σ);
-            κ = LatentArray([zeros(T1,inference.Stochastic ? inference.nSamplesUsed : nSample, nFeatures) for _ in 1:nPrior])
-            Knm = deepcopy(κ)
-            K̃ = LatentArray([zeros(T1,inference.Stochastic ? inference.nSamplesUsed : nSample) for _ in 1:nPrior])
-            Kmm = LatentArray([similar(Σ[1]) for _ in 1:nPrior]); invKmm = similar.(Kmm)
-            μ₀ = []
-=======
             @assert nInducingPoints > 0 "The number of inducing points is incorrect (negative or bigger than number of samples)"
             if nInducingPoints > nSamples
                 @warn "Number of inducing points bigger than the number of points : reducing it to the number of samples: $(nSamples)"
@@ -116,7 +76,6 @@
             Z = InducingPoints(Z,Zoptimizer)
             nFeatures = nInducingPoints
 
->>>>>>> 96cb71f6
             if typeof(mean) <: Real
                 mean = ConstantMean(mean)
             elseif typeof(mean) <: AbstractVector{<:Real}
