--- conflicted
+++ resolved
@@ -59,19 +59,11 @@
 end
 
 function SVGP(X::AbstractArray{T1},y::AbstractArray{T2},kernel::Union{Kernel,AbstractVector{<:Kernel}},
-<<<<<<< HEAD
-            likelihood::LikelihoodType,inference::InferenceType, nInducingPoints::Int;
-            verbose::Int=0,optimizer::Union{Optimizer,Nothing,Bool}=Adam(α=0.01),atfrequency::Int=1,
-            mean::Union{<:Real,AbstractVector{<:Real},PriorMean}=ZeroMean(),
-            IndependentPriors::Bool=true,Zoptimizer::Union{Optimizer,Nothing,Bool}=false,
-            ArrayType::UnionAll=Vector) where {T1<:Real,T2,LikelihoodType<:Likelihood,InferenceType<:Inference}
-=======
             likelihood::TLikelihood,inference::TInference, nInducingPoints::Int;
             verbose::Int=0,optimizer::Union{Optimizer,Nothing,Bool}=Adam(α=0.01),atfrequency::Int=1,
             mean::Union{<:Real,AbstractVector{<:Real},PriorMean}=ZeroMean(),
             IndependentPriors::Bool=true,Zoptimizer::Union{Optimizer,Nothing,Bool}=false,
             ArrayType::UnionAll=Vector) where {T1<:Real,T2,TLikelihood<:Likelihood,TInference<:Inference}
->>>>>>> 827180a2
 
             X,y,nLatent,likelihood = check_data!(X,y,likelihood)
             @assert check_implementation(:SVGP,likelihood,inference) "The $likelihood is not compatible or implemented with the $inference"
@@ -130,11 +122,7 @@
                     μ₀,Kmm,invKmm,Knm,κ,K̃,
                     kernel,likelihood,inference,
                     verbose,optimizer,atfrequency,Zoptimizer,false)
-<<<<<<< HEAD
-            if isa(inference.optimizer_η₁[1],ALRSVI)
-=======
             if isa(inference.optimizer[1],ALRSVI)
->>>>>>> 827180a2
                 init!(model.inference,model)
             end
             return model
