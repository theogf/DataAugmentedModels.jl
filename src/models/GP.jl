"""
Class for Gaussian Processes models

```julia
<<<<<<< HEAD
GP(X::AbstractArray{T₁,N₁}, y::AbstractArray{T₂,N₂}, kernel::Union{Kernel,AbstractVector{<:Kernel}};
=======
GP(X::AbstractArray{T}, y::AbstractArray, kernel::Kernel;
>>>>>>> 3156259a
    noise::Real=1e-5, opt_noise::Bool=true, verbose::Int=0,
    optimizer::Bool=Adam(α=0.01),atfrequency::Int=1,
    mean::Union{<:Real,AbstractVector{<:Real},PriorMean}=ZeroMean(),
    IndependentPriors::Bool=true,ArrayType::UnionAll=Vector)
```

Argument list :

**Mandatory arguments**

 - `X` : input features, should be a matrix N×D where N is the number of observation and D the number of dimension
 - `y` : input labels, can be either a vector of labels for multiclass and single output or a matrix for multi-outputs (note that only one likelihood can be applied)
 - `kernel` : covariance function, can be either a single kernel or a collection of kernels for multiclass and multi-outputs models

**Keyword arguments**
 - `noise` : Initial noise of the model
 - `opt_noise` : Flag for optimizing the noise σ=Σ(y-f)^2/N
 - `mean` : Option for putting a prior mean
 - `verbose` : How much does the model print (0:nothing, 1:very basic, 2:medium, 3:everything)
 - `optimizer` : Optimizer for kernel hyperparameters (to be selected from [GradDescent.jl](https://github.com/jacobcvt12/GradDescent.jl)) or set it to `false` to keep hyperparameters fixed
 - `IndependentPriors` : Flag for setting independent or shared parameters among latent GPs
 - `atfrequency` : Choose how many variational parameters iterations are between hyperparameters optimization
 - `mean` : PriorMean object, check the documentation on it [`MeanPrior`](@ref meanprior)
 - `ArrayType` : Option for using different type of array for storage (allow for GPU usage)
"""
mutable struct GP{T<:Real,TLikelihood<:Likelihood{T},TInference<:Inference{T},TGP<:Abstract_GP{T},N} <: AbstractGP{T,TLikelihood,TInference,TGP,N}
    X::Matrix{T} #Feature vectors
    y::Vector #Output (-1,1 for classification, real for regression, matrix for multiclass)
    nSamples::Int64 # Number of data points
    nDim::Int64 # Number of covariates per data point
    nFeatures::Int64 # Number of features of the GP (equal to number of points)
    nLatent::Int64 # Number pf latent GPs
    f::NTuple{N,TGP} # Vector of latent GPs
    likelihood::TLikelihood
    inference::TInference
    verbose::Int64 #Level of printing information
    atfrequency::Int64
    Trained::Bool
end


<<<<<<< HEAD
function GP(X::AbstractArray{T₁,N₁}, y::AbstractArray{T₁,N₂}, kernel::Union{Kernel,AbstractVector{<:Kernel}};
                noise::Real=1e-5, opt_noise::Bool=true, verbose::Int=0,
                optimizer::Union{Optimizer,Nothing,Bool}=Adam(α=0.01),atfrequency::Int=1,
                mean::Union{<:Real,AbstractVector{<:Real},PriorMean}=ZeroMean(),
                IndependentPriors::Bool=true,ArrayType::UnionAll=Vector) where {T₁<:Real,T₂,N₁,N₂}
            likelihood = GaussianLikelihood(noise)
=======
function GP(X::AbstractArray{T}, y::AbstractArray,kernel::Kernel;
                noise::Real=1e-5, opt_noise::Bool=true, verbose::Int=0,
                optimizer::Union{Optimizer,Nothing,Bool}=Adam(α=0.01),atfrequency::Int=1,
                mean::Union{<:Real,AbstractVector{<:Real},PriorMean}=ZeroMean(), variance::Real = 1.0,
                ArrayType::UnionAll=Vector) where {T<:Real}
            likelihood = GaussianLikelihood(noise,opt_noise=opt_noise)
>>>>>>> 3156259a
            inference = Analytic()
            X,y,nLatent,likelihood = check_data!(X,y,likelihood)

            nFeatures = nSamples = size(X,1); nDim = size(X,2);
            if isa(optimizer,Bool)
                optimizer = optimizer ? Adam(α=0.01) : nothing
            end

<<<<<<< HEAD
            Knn = LatentArray([Symmetric(Matrix{T1}(I,nFeatures,nFeatures)) for _ in 1:nPrior]);
            invKnn = copy(Knn)
            μ₀ = []
            if typeof(mean) <: Real
                μ₀ = [ConstantMean(mean) for _ in 1:nPrior]
            elseif typeof(mean) <: AbstractVector{<:Real}
                μ₀ = [EmpiricalMean(mean) for _ in 1:nPrior]
            else
                μ₀ = [mean for _ in 1:nPrior]
            end
            likelihood = init_likelihood(likelihood,inference,nLatent,nSample,nFeatures)
            inference = init_inference(inference,nLatent,nSample,nSample,nSample)
            inference.x = view(X,:,:)
            inference.y = view.(y,:)
            model = GP{T1,GaussianLikelihood{T1},Analytic{T1},ArrayType{T1}}(X,y,
                    nFeatures, nDim, nFeatures, nLatent,
                    IndependentPriors,nPrior,
                    μ₀,Knn,invKnn,kernel,likelihood,inference,
                    verbose,optimizer,atfrequency,opt_noise,false)
=======
            latentf = ntuple(_->_GP{T}(nFeatures,kernel,mean,variance,optimizer),nLatent)

            likelihood = init_likelihood(likelihood,inference,nLatent,nSamples,nFeatures)
            inference = init_inference(inference,nLatent,nSamples,nSamples,nSamples)
            inference.xview = view(X,:,:)
            inference.yview = view_y(likelihood,y,1:nSamples)
            model = GP{T,GaussianLikelihood{T},typeof(inference),_GP{T},1}(X,y,nFeatures,
            nDim, nFeatures, nLatent,latentf,likelihood,inference,
            verbose,atfrequency,false)
>>>>>>> 3156259a
            computeMatrices!(model)
            model.Trained = true
            return model
end

function Base.show(io::IO,model::GP{T,<:Likelihood,<:Inference}) where {T}
    print(io,"Gaussian Process with a $(model.likelihood) infered by $(model.inference) ")
end

get_y(model::GP) = model.inference.yview
get_Z(model::GP) = [model.inference.xview]<|MERGE_RESOLUTION|>--- conflicted
+++ resolved
@@ -2,11 +2,7 @@
 Class for Gaussian Processes models
 
 ```julia
-<<<<<<< HEAD
-GP(X::AbstractArray{T₁,N₁}, y::AbstractArray{T₂,N₂}, kernel::Union{Kernel,AbstractVector{<:Kernel}};
-=======
 GP(X::AbstractArray{T}, y::AbstractArray, kernel::Kernel;
->>>>>>> 3156259a
     noise::Real=1e-5, opt_noise::Bool=true, verbose::Int=0,
     optimizer::Bool=Adam(α=0.01),atfrequency::Int=1,
     mean::Union{<:Real,AbstractVector{<:Real},PriorMean}=ZeroMean(),
@@ -48,21 +44,12 @@
 end
 
 
-<<<<<<< HEAD
-function GP(X::AbstractArray{T₁,N₁}, y::AbstractArray{T₁,N₂}, kernel::Union{Kernel,AbstractVector{<:Kernel}};
-                noise::Real=1e-5, opt_noise::Bool=true, verbose::Int=0,
-                optimizer::Union{Optimizer,Nothing,Bool}=Adam(α=0.01),atfrequency::Int=1,
-                mean::Union{<:Real,AbstractVector{<:Real},PriorMean}=ZeroMean(),
-                IndependentPriors::Bool=true,ArrayType::UnionAll=Vector) where {T₁<:Real,T₂,N₁,N₂}
-            likelihood = GaussianLikelihood(noise)
-=======
 function GP(X::AbstractArray{T}, y::AbstractArray,kernel::Kernel;
                 noise::Real=1e-5, opt_noise::Bool=true, verbose::Int=0,
                 optimizer::Union{Optimizer,Nothing,Bool}=Adam(α=0.01),atfrequency::Int=1,
                 mean::Union{<:Real,AbstractVector{<:Real},PriorMean}=ZeroMean(), variance::Real = 1.0,
                 ArrayType::UnionAll=Vector) where {T<:Real}
             likelihood = GaussianLikelihood(noise,opt_noise=opt_noise)
->>>>>>> 3156259a
             inference = Analytic()
             X,y,nLatent,likelihood = check_data!(X,y,likelihood)
 
@@ -71,27 +58,6 @@
                 optimizer = optimizer ? Adam(α=0.01) : nothing
             end
 
-<<<<<<< HEAD
-            Knn = LatentArray([Symmetric(Matrix{T1}(I,nFeatures,nFeatures)) for _ in 1:nPrior]);
-            invKnn = copy(Knn)
-            μ₀ = []
-            if typeof(mean) <: Real
-                μ₀ = [ConstantMean(mean) for _ in 1:nPrior]
-            elseif typeof(mean) <: AbstractVector{<:Real}
-                μ₀ = [EmpiricalMean(mean) for _ in 1:nPrior]
-            else
-                μ₀ = [mean for _ in 1:nPrior]
-            end
-            likelihood = init_likelihood(likelihood,inference,nLatent,nSample,nFeatures)
-            inference = init_inference(inference,nLatent,nSample,nSample,nSample)
-            inference.x = view(X,:,:)
-            inference.y = view.(y,:)
-            model = GP{T1,GaussianLikelihood{T1},Analytic{T1},ArrayType{T1}}(X,y,
-                    nFeatures, nDim, nFeatures, nLatent,
-                    IndependentPriors,nPrior,
-                    μ₀,Knn,invKnn,kernel,likelihood,inference,
-                    verbose,optimizer,atfrequency,opt_noise,false)
-=======
             latentf = ntuple(_->_GP{T}(nFeatures,kernel,mean,variance,optimizer),nLatent)
 
             likelihood = init_likelihood(likelihood,inference,nLatent,nSamples,nFeatures)
@@ -101,7 +67,6 @@
             model = GP{T,GaussianLikelihood{T},typeof(inference),_GP{T},1}(X,y,nFeatures,
             nDim, nFeatures, nLatent,latentf,likelihood,inference,
             verbose,atfrequency,false)
->>>>>>> 3156259a
             computeMatrices!(model)
             model.Trained = true
             return model
