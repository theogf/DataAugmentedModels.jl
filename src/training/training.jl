"""
    train!(model::AbstractGP; iterations::Integer=100, callback, convergence)

Function to train the given GP `model`.
## Arguments
- `model` : AbstractGP model with either an `Analytic`, `AnalyticVI` or `NumericalVI` type of inference

## Keyword Arguments
- `iterations::Int` : Number of iterations (not necessarily epochs!)for training
- `callback::Function=nothing` : Callback function called at every iteration. Should be of type `function(model,iter) ...  end`
- `convergence::Function=nothing` : Convergence function to be called every iteration, should return a scalar and take the same arguments as `callback`
"""
function train!(
    model::AbstractGP{T},
    iterations::Int=100;
    callback::Union{Nothing,Function}=nothing,
    convergence::Union{Nothing,Function}=nothing,
) where {T}
    if model.verbose > 0
        @info "Starting training $model with $(nSamples(model)) samples, $(nFeatures(model)) features and $(nLatent(model)) latent GP" *
              (nLatent(model) > 1 ? "s" : "")
    end

    iterations > 0 || error("Number of iterations should be positive")
    # model.evol_conv = [] #Array to check on the evolution of convergence
    local_iter = 1
    conv = Inf
    p = Progress(iterations; dt=0.2, desc="Training Progress: ")
    prev_elbo = -Inf
    while true #loop until one condition is matched
        try #Allow for keyboard interruption without losing the model
            update_parameters!(model) #Update all the variational parameters
            set_trained!(model, true)
            if !isnothing(callback)
                callback(model, nIter(model)) #Use a callback method if set by user
            end
            if (nIter(model) % model.atfrequency == 0) &&
               (nIter(model) >= 3) &&
               (local_iter != iterations)
                update_hyperparameters!(model) #Update the hyperparameters
            end
            # Print out informations about the convergence
            if verbose(model) > 2 || (verbose(model) > 1 && local_iter % 10 == 0)
                if inference(model) isa GibbsSampling
                    next!(p; showvalues=[(:samples, local_iter)])
                else
                    if (verbose(model) == 2 && local_iter % 10 == 0)
                        elbo = objective(model)
                        prev_elbo = elbo
                        ProgressMeter.update!(p, local_iter - 1)
                        ProgressMeter.next!(
                            p; showvalues=[(:iter, local_iter), (:ELBO, elbo)]
                        )
                    elseif verbose(model) > 2
                        elbo = objective(model)
                        prev_elbo = elbo
                        ProgressMeter.next!(
                            p; showvalues=[(:iter, local_iter), (:ELBO, prev_elbo)]
                        )
                    end
                end
            end
            local_iter += 1
            model.inference.nIter += 1
            (local_iter <= iterations) || break #Verify if the number of maximum iterations has been reached
        # (iter < model.nEpochs && conv > model.ϵ) || break; #Verify if any condition has been broken
        catch e
            if isa(e, InterruptException)
                @warn "Training interrupted by user at iteration $local_iter"
                break
            else
                rethrow(e)
            end
        end
    end
    if verbose(model) > 0
        @info "Training ended after $(local_iter - 1) iterations. Total number of iterations $(nIter(model))"
    end
    computeMatrices!(model, true) # Compute final version of the matrices for predictions
    post_step!(model)
    set_trained!(model, true)
    return nothing
end

<<<<<<< HEAD
=======
function sample(
    model::MCGP{T},
    nSamples::Int=1000;
    callback::Union{Nothing,Function}=nothing,
    cat_samples::Bool=false,
) where {T}
    if verbose(model) > 0
        @info "Starting sampling $model with $(model.nSamples) samples with $(size(model.X,2)) features and $(nLatent(model)) latent GP" *
              (model.nLatent > 1 ? "s" : "")
    end
    nSamples > 0 || error("Number of samples should be positive")
    return sample_parameters(model, nSamples, callback, cat_samples)
end

>>>>>>> 05502e8c
function update_parameters!(model::GP)
    computeMatrices!(model) #Recompute the matrices if necessary (when hyperparameters have been updated)
    analytic_updates!(model)
    return nothing
end

function update_parameters!(model::VGP)
    computeMatrices!(model) #Recompute the matrices if necessary (always for the stochastic case, or when hyperparameters have been updated)
    variational_updates!(model)
    return nothing
end

## Update all variational parameters of the sparse variational GP Model ##
function update_parameters!(m::SVGP)
    if isStochastic(inference(m))
        setMBIndices!(
            inference(m),
            StatsBase.sample(1:nSamples(m), nMinibatch(inference(m)); replace=false),
        )
        setxview!(inference(m), view_x(data(m), MBIndices(inference(m))))
        setyview!(inference(m), view_y(likelihood(m), data(m), MBIndices(inference(m))))
    end
    computeMatrices!(m) #Recompute the matrices if necessary (always for the stochastic case, or when hyperparameters have been updated)
    variational_updates!(m)
    return nothing
end

function update_parameters!(m::MOVGP)
    computeMatrices!(m) #Recompute the matrices if necessary (always for the stochastic case, or when hyperparameters have been updated)
    update_A!(m)
    variational_updates!(m)
    return nothing
end

function update_parameters!(m::MOSVGP)
    if isStochastic(m.inference)
        setMBIndices!(
            inference(m),
            StatsBase.sample(1:nSamples(m), nMinibatch(inference(m)); replace=false),
        )
        setxview!(inference(m), view_x(data(m), MBIndices(inference(m))))
        setyview!(m.inference, view_y(likelihood(m), data(m), MBIndices(m.inference)))
    end
    computeMatrices!(m) #Recompute the matrices if necessary (always for the stochastic case, or when hyperparameters have been updated)
    update_A!(m)
    variational_updates!(m)
    return nothing
end

function update_parameters!(m::VStP)
    computeMatrices!(m) #Recompute the matrices if necessary (always for the stochastic case, or when hyperparameters have been updated)
    local_prior_updates!(m, input(m))
    variational_updates!(m)
    return nothing
end

function computeMatrices!(m::GP{T}, ::Bool) where {T}
    compute_K!(getf(m), input(m), T(jitt))
    setHPupdated!(inference(m), false)
    return nothing
end

@traitfn function computeMatrices!(
    m::TGP, update::Bool=false
) where {T,TGP<:AbstractGP{T};IsFull{TGP}}
    if isHPupdated(inference(m)) || update
        compute_K!.(getf(m), Ref(input(m)), T(jitt))
    end
    setHPupdated!(inference(m), false)
    return nothing
end

@traitfn function computeMatrices!(
    m::TGP, update::Bool=false
) where {T,TGP<:AbstractGP{T};!IsFull{TGP}}
    if isHPupdated(inference(m)) || update
        compute_K!.(getf(m), T(jitt))
    end
    #If change of hyperparameters or if stochatic
    if isHPupdated(inference(m)) || isStochastic(inference(m)) || update
        compute_κ!.(getf(m), Ref(xview(m)), T(jitt))
    end
    setHPupdated!(inference(m), false)
    return nothing
end<|MERGE_RESOLUTION|>--- conflicted
+++ resolved
@@ -82,23 +82,6 @@
     return nothing
 end
 
-<<<<<<< HEAD
-=======
-function sample(
-    model::MCGP{T},
-    nSamples::Int=1000;
-    callback::Union{Nothing,Function}=nothing,
-    cat_samples::Bool=false,
-) where {T}
-    if verbose(model) > 0
-        @info "Starting sampling $model with $(model.nSamples) samples with $(size(model.X,2)) features and $(nLatent(model)) latent GP" *
-              (model.nLatent > 1 ? "s" : "")
-    end
-    nSamples > 0 || error("Number of samples should be positive")
-    return sample_parameters(model, nSamples, callback, cat_samples)
-end
-
->>>>>>> 05502e8c
 function update_parameters!(model::GP)
     computeMatrices!(model) #Recompute the matrices if necessary (when hyperparameters have been updated)
     analytic_updates!(model)
