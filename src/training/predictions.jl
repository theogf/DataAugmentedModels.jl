--- conflicted
+++ resolved
@@ -84,11 +84,7 @@
 ) where {T}
     k_star = kernelmatrix.(kernels(m), [X_test], Zviews(m))
     f = _sample_f(m, X_test, k_star)
-<<<<<<< HEAD
     μf = mean.(f)
-=======
-    μf = Tuple(vec(StatsBase.mean(f[k]; dims=2)) for k in 1:nLatent(m))
->>>>>>> 05502e8c
     if !cov
         return (μf,)
     end
@@ -101,11 +97,7 @@
             kernelmatrix_diag.(kernels(m), [X_test]) .+ [T(jitt) * ones(T, length(X_test))]
         σ²f =
             k_starstar .- diag_ABt.(k_star ./ pr_covs(m), k_star) .+
-<<<<<<< HEAD
             StatsBase.var.(f)
-=======
-            StatsBase.var.(f, dims=2)
->>>>>>> 05502e8c
         return μf, σ²f
     end
 end
@@ -116,32 +108,18 @@
     k_star=kernelmatrix.(kernels(m), [X_test], Zviews(m)),
 ) where {T}
     return f = [
-<<<<<<< HEAD
-        
         Ref(k_star[k] / pr_cov(m.f[k])) .* getindex.(inference(m).sample_store, k)
         for k = 1:nLatent(m)
-=======
-        k_star[k] * (pr_cov(m.f[k]) \ inference(m).sample_store[:, :, k]') for
-        k in 1:nLatent(m)
->>>>>>> 05502e8c
     ]
 end
 
 ## Wrapper for vector input ##
-<<<<<<< HEAD
 predict_f(
     model::AbstractGP,
     X_test::AbstractVector{<:Real};
     cov::Bool = false,
     diag::Bool = true,
 ) = predict_f(model, reshape(X_test, :, 1), cov = cov, diag = diag)
-=======
-function predict_f(
-    model::AbstractGP, X_test::AbstractVector{<:Real}; cov::Bool=false, diag::Bool=true
-)
-    return predict_f(model, [X_test]; cov=cov, diag=diag)
-end
->>>>>>> 05502e8c
 
 function predict_f(
     model::AbstractGP,
@@ -187,7 +165,6 @@
     - the most likely class for multi-class classification
     - the expected number of events for an event likelihood
 """
-<<<<<<< HEAD
 @traitfn predict_y(
     model::TGP,
     X_test::AbstractVector,
@@ -199,19 +176,7 @@
     X_test::AbstractVector,
 ) where {TGP <: AbstractGP; IsMultiOutput{TGP}} =
     predict_y.(likelihood(model), _predict_f(model, X_test; cov=false))
-=======
-@traitfn function predict_y(
-    model::TGP, X_test::AbstractVector
-) where {TGP <: AbstractGP; !IsMultiOutput{TGP}}
-    return predict_y(model.likelihood, first(_predict_f(model, X_test; cov=false)))
-end
->>>>>>> 05502e8c
-
-@traitfn function predict_y(
-    model::TGP, X_test::AbstractVector
-) where {TGP <: AbstractGP; IsMultiOutput{TGP}}
-    return predict_y.(model.likelihood, _predict_f(model, X_test; cov=false))
-end
+
 
 function predict_y(l::MultiClassLikelihood, μs::AbstractVector{<:AbstractVector{<:Real}})
     return [l.class_mapping[argmax([μ[i] for μ in μs])] for i in 1:length(μs[1])]
@@ -230,12 +195,8 @@
 end
 
 ## Wrapper to return proba on vectors ##
-<<<<<<< HEAD
 proba_y(model::AbstractGP, X_test::AbstractVector{<:Real}) =
     proba_y(model, reshape(X_test, :, 1))
-=======
-proba_y(model::AbstractGP, X_test::AbstractVector{<:Real}) = proba_y(model, [X_test])
->>>>>>> 05502e8c
 
 function proba_y(model::AbstractGP, X_test::AbstractMatrix; obsdim::Int=1)
     return proba_y(model, KernelFunctions.vec_of_vecs(X_test; obsdim=obsdim))
@@ -283,7 +244,6 @@
     return StatsBase.mean(vals), StatsBase.var(vals)
 end
 
-<<<<<<< HEAD
 function proba_y(model::MCGP, X_test::AbstractVector{<:Real}; nSamples::Int=100)
     return proba_y(model, reshape(X_test, :, 1); nSamples)
 end
@@ -300,17 +260,6 @@
     nTest = length(X_test)
     f = first(_sample_f(model, X_test))
     return proba, sig_proba = mean_and_var(compute_proba_f.(likelihood(model), f))
-=======
-function proba_y(model::MCGP{T}, X_test::AbstractVector; nSamples::Int=200) where {T<:Real}
-    nTest = length(X_test)
-    f = first(_sample_f(model, X_test))
-    return proba, sig_proba = mean_and_var(x -> compute_proba.(likelihood(model), x), f)
->>>>>>> 05502e8c
-    # if nLatent(model) == 1
-    #     return (proba[1], sig_proba[1])
-    # else
-    #     return (proba, sig_proba)
-    # end
 end
 
 function compute_proba_f(l::AbstractLikelihood, f::AbstractVector{<:Real})
@@ -320,14 +269,10 @@
 function compute_proba(
     l::AbstractLikelihood, ::AbstractVector, ::AbstractVector
 ) where {T<:Real}
-<<<<<<< HEAD
-    error("Non implemented for the likelihood $l")
+    return error("Non implemented for the likelihood $l")
 end
 
 
 for f in [:predict_f, :predict_y, :proba_y]
 
-=======
-    return error("Non implemented for the likelihood $l")
->>>>>>> 05502e8c
 end