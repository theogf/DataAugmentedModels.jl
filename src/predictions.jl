#File treating all the prediction functions

const pred_nodes,pred_weights = gausshermite(100) |> x->(x[1].*sqrt2,x[2]./sqrtπ)

"""
Compute the mean of the predicted latent distribution of `f` on `X_test` for the variational GP `model`

Return also the diagonal variance if `covf=true` and the full covariance if `fullcov=true`
"""
function _predict_f(model::AbstractGP{T},X_test::AbstractMatrix{<:Real};covf::Bool=true,fullcov::Bool=false) where {T}
    k_star = get_σ_k(model).*kernelmatrix.(get_kernel(model),[X_test],get_Z(model),obsdim=1)
    μf = k_star.*(get_K(model).\get_μ(model))
    if !covf
        return (μf,)
    end
    A = get_K(model).\([I].-get_Σ(model)./get_K(model))
    if fullcov
        k_starstar = get_σ_k(model).*(kernelmatrix.(get_kernel(model),[X_test],obsdim=1).+T(jitter)*[I])
        Σf = Symmetric.(k_starstar .- k_star.*A.*transpose.(k_star))
        return μf,Σf
    else
        k_starstar = get_σ_k(model).*(kerneldiagmatrix.(get_kernel(model),[X_test],obsdim=1).+[T(jitter)*ones(T,size(X_test,1))])
        σ²f = k_starstar .- opt_diag.(k_star.*A,k_star)
        return μf,σ²f
    end
end

<<<<<<< HEAD
Return also the variance if `covf=true` and the full covariance if `fullcov=true`
"""
function predict_f(model::Union{VGP,VStP},X_test::AbstractMatrix{T};covf::Bool=true,fullcov::Bool=false) where T
    k_star = kernelmatrix.([X_test],[model.inference.x],model.kernel)
    μf = k_star.*model.invKnn.*model.μ
=======
function _predict_f(model::GP{T},X_test::AbstractMatrix{<:Real};covf::Bool=true,fullcov::Bool=false) where {T}
    k_star = get_σ_k(model).*kernelmatrix.(get_kernel(model),[X_test],get_Z(model),obsdim=1)
    μf = k_star.*mean_f(model)
>>>>>>> 3156259a
    if !covf
        return (μf,)
    end
    A = [inv(model.f[1].K+model.likelihood.σ²I)]
    if fullcov
        k_starstar = get_σ_k(model).*(kernelmatrix.(get_kernel(model),[X_test],obsdim=1).+T(jitter)*[I])
        Σf = Symmetric.(k_starstar .- k_star.*A.*transpose.(k_star))
        return μf,Σf
    else
        k_starstar = get_σ_k(model).*(kerneldiagmatrix.(get_kernel(model),[X_test],obsdim=1).+[T(jitter)*ones(T,size(X_test,1))])
        σ²f = k_starstar .- opt_diag.(k_star.*A,k_star)
        return μf,σ²f
    end
end

function _predict_f(model::MOSVGP{T},X_test::AbstractMatrix{<:Real};covf::Bool=true,fullcov::Bool=false) where {T}
    k_star = get_σ_k(model).*kernelmatrix.(get_kernel(model),[X_test],get_Z(model),obsdim=1)
    μf = k_star.*(get_K(model).\get_μ(model))
    μf = [[sum(vec(model.A[i,j,:]).*μf) for j in 1:model.nf_per_task[i]] for i in 1:model.nTask]
    if !covf
        return (μf,)
    end
    A = get_K(model).\([I].-get_Σ(model)./get_K(model))
    if fullcov
        k_starstar = get_σ_k(model).*(kernelmatrix.(get_kernel(model),[X_test],obsdim=1).+T(jitter)*[I])
        Σf = k_starstar .-  k_star.*A.*transpose.(k_star)
        Σf = [[sum(vec(model.A[i,j,:]).^2 .*Σf) for j in 1:model.nf_per_task[i]] for i in 1:model.nTask]
        return μf,Σf
    else
        k_starstar = get_σ_k(model).*(kerneldiagmatrix.(get_kernel(model),[X_test],obsdim=1).+[T(jitter)*ones(T,size(X_test,1))])
        σ²f = k_starstar .- opt_diag.(k_star.*A,k_star)
        σ²f = [[sum(vec(model.A[i,j,:]).^2 .*σ²f) for j in 1:model.nf_per_task[i]] for i in 1:model.nTask]
        return μf,σ²f
    end
end

<<<<<<< HEAD
function predict_f(model::VGP{T,<:Likelihood,<:GibbsSampling},X_test::AbstractMatrix{T};covf::Bool=true,fullcov::Bool=false) where {T}
    k_star = kernelmatrix.([X_test],[model.inference.x],model.kernel)
    f = [[k_star[min(k,model.nPrior)]*model.invKnn[min(k,model.nPrior)]].*model.inference.sample_store[k] for k in 1:model.nLatent]
    μf =  [vec(mean(hcat(f[k]...),dims=2)) for k in 1:model.nLatent]
=======
function _predict_f(model::MCGP{T,<:Likelihood,<:GibbsSampling},X_test::AbstractMatrix{T};covf::Bool=true,fullcov::Bool=false) where {T}
    k_star = get_σ_k(model).*kernelmatrix.(get_kernel(model),[X_test],get_Z(model),obsdim=1)
    f = _sample_f(model,X_test,k_star)
    μf = Tuple(vec(mean(f[k],dims=2)) for k in 1:model.nLatent)
>>>>>>> 3156259a
    if !covf
        return (μf,)
    end
    if fullcov
        k_starstar = get_σ_k(model).*kernelmatrix.(get_kernel(model),[X_test],obsdim=1)
        Σf = Symmetric.(k_starstar .- invquad.(get_K(model),k_star) .+  cov.(f))
        return μf, Σf
    else
        global k_starstar = get_σ_k(model).*kerneldiagmatrix.(get_kernel(model),[X_test],obsdim=1) .+ [T(jitter)*ones(T,size(X_test,1))]
        σ²f = k_starstar .- opt_diag.(k_star,get_K(model).\k_star) .+  diag.(cov.(f,dims=2))
        return μf,σ²f
    end
<<<<<<< HEAD
    return model.nLatent == 1 ? (μf[1],σ²f[1]) : (μf,σ²f)
end

function predict_f(model::AbstractGP,X_test::AbstractVector{T};covf::Bool=true,fullcov::Bool=false) where T
    predict_f(model,reshape(X_test,length(X_test),1),covf=covf,fullcov=fullcov)
=======
>>>>>>> 3156259a
end

function _sample_f(model::MCGP{T,<:Likelihood,<:GibbsSampling},X_test::AbstractMatrix{T},k_star=get_σ_k(model).*kernelmatrix.(get_kernel(model),[X_test],get_Z(model),obsdim=1)) where {T}
    return f = [k_star[k]*(model.f[k].K\model.inference.sample_store[:,:,k]') for k in 1:model.nLatent]
end

predict_f(model::AbstractGP{T},X_test::AbstractVector{T};covf::Bool=false,fullcov::Bool=false) where {T} = predict_f(model,reshape(X_test,length(X_test),1),covf=covf,fullcov=fullcov)

predict_f(model::AbstractGP{T,L,I,TGP,1},X_test::AbstractMatrix{T};covf::Bool=false,fullcov::Bool=false) where {T,L,I,TGP} = first.(_predict_f(model,X_test;covf=covf,fullcov=fullcov))

predict_f(model::AbstractGP,X_test::AbstractMatrix{T};covf::Bool=false,fullcov::Bool=false) where {T,L,I,TGP} = _predict_f(model,X_test;covf=covf,fullcov=fullcov)

## Wrapper to predict vectors ##
function predict_y(model::AbstractGP{T},X_test::AbstractVector{T}) where {T}
    return predict_y(model,reshape(X_test,:,1))
end

"""
`predict_y(model::AbstractGP,X_test::AbstractMatrix)`

Return
    - the predictive mean of `X_test` for regression
    - the sign of `X_test` for classification
    - the most likely class for multi-class classification
    - the expected number of events for an event likelihood
"""
function predict_y(model::AbstractGP{T},X_test::AbstractMatrix{T}) where {T}
    return predict_y(model.likelihood,_predict_f(model,X_test,covf=false)[1])
end

predict_y(model::MOSVGP,X_test::AbstractMatrix) = predict_y.(model.likelihood,_predict_f(model,X_test,covf=false))

predict_y(l::RegressionLikelihood,μ::AbstractVector{<:Real}) = μ
predict_y(l::RegressionLikelihood,μ::AbstractVector{<:AbstractVector}) = first(μ)
predict_y(l::ClassificationLikelihood,μ::AbstractVector{<:Real}) = sign.(μ)
predict_y(l::ClassificationLikelihood,μ::AbstractVector{<:AbstractVector}) = sign.(first(μ))
predict_y(l::MultiClassLikelihood,μs::AbstractVector{<:AbstractVector{<:Real}}) = [l.class_mapping[argmax([μ[i] for μ in μs])] for i in 1:length(μs[1])]
predict_y(l::MultiClassLikelihood,μs::AbstractVector{<:AbstractVector{<:AbstractVector{<:Real}}}) = predict_y(l,first(μs))
predict_y(l::EventLikelihood,μ::AbstractVector{<:Real}) = expec_count(l,μ)
predict_y(l::EventLikelihood,μ::AbstractVector{<:AbstractVector}) = expec_count(l,first(μ))

## Wrapper to return proba on vectors ##
proba_y(model::AbstractGP{T},X_test::AbstractVector{T}) where {T} = proba_y(model,reshape(X_test,:,1))

"""
`proba_y(model::AbstractGP,X_test::AbstractMatrix)`

Return the probability distribution p(y_test|model,X_test) :

    - Tuple of vectors of mean and variance for regression
    - Vector of probabilities of y_test = 1 for binary classification
    - Dataframe with columns and probability per class for multi-class classification
"""
function proba_y(model::AbstractGP,X_test::AbstractMatrix)
    μ_f,Σ_f = _predict_f(model,X_test,covf=true)
    pred = compute_proba(model.likelihood,μ_f,Σ_f)
end

function proba_y(model::MOSVGP,X_test::AbstractMatrix)
    μ_f,Σ_f = _predict_f(model,X_test,covf=true)
    preds = compute_proba.(model.likelihood,μ_f,Σ_f)
end

function proba_y(model::AbstractGP{T,<:MultiClassLikelihood},X_test::AbstractMatrix) where {T}
    μ_f,Σ_f = _predict_f(model,X_test,covf=true)
    μ_p = compute_proba(model.likelihood,μ_f,Σ_f)
end

compute_proba(l::Likelihood,μ::AbstractVector{<:AbstractVector},σ²::AbstractVector{<:AbstractVector}) = compute_proba(l,first(μ),first(σ²))

function proba_y(model::MCGP{T,<:Union{<:RegressionLikelihood{T},<:ClassificationLikelihood{T}},<:GibbsSampling},X_test::AbstractMatrix{T};nSamples::Int=200) where {T<:Real}
    N_test = size(X_test,1)
    f = _sample_f(model,X_test)
    k_starstar = kerneldiagmatrix.([X_test],model.kernel)
    K̃ = k_starstar .- opt_diag.(k_star.*model.invKnn,k_star) .+ [zeros(size(X_test,1)) for i in 1:model.nLatent]
    nf = length(model.inference.sample_store[1])
    proba = [zeros(size(X_test,1)) for i in 1:model.nLatent]
    sig_proba = [zeros(size(X_test,1)) for i in 1:model.nLatent]
    for i in 1:nf
        for k in 1:model.nLatent
            proba[k], sig_proba[k] = (proba[k],sig_proba[k]) .+ compute_proba(model.likelihood, getindex.(f,[i])[k],K̃[k])
        end
    end
    if model.nLatent == 1
        return (proba[1]/nf, sig_proba[1]/nf)
    else
        return (proba./nf, sig_proba./nf)
    end
end

function proba_y(model::VGP{T,<:Union{<:RegressionLikelihood{T},<:ClassificationLikelihood{T}},<:GibbsSampling},X_test::AbstractMatrix{T};nSamples::Int=200) where {T<:Real}
    N_test = size(X_test,1)
    k_star = kernelmatrix.([X_test],[model.inference.x],model.kernel)
    f = [[k_star[min(k,model.nPrior)]*model.invKnn[min(k,model.nPrior)]].*model.inference.sample_store[k] for k in 1:model.nLatent]
    k_starstar = kerneldiagmatrix.([X_test],model.kernel)
    K̃ = k_starstar .- opt_diag.(k_star.*model.invKnn,k_star) .+ [zeros(size(X_test,1)) for i in 1:model.nLatent]
    nf = length(model.inference.sample_store[1])
    proba = [zeros(size(X_test,1)) for i in 1:model.nLatent]
    sig_proba = [zeros(size(X_test,1)) for i in 1:model.nLatent]
    for i in 1:nf
        for k in 1:model.nLatent
            proba[k], sig_proba[k] = (proba[k],sig_proba[k]) .+ compute_proba(model.likelihood, getindex.(f,[i])[k],K̃[k])
        end
    end
    if model.nLatent == 1
        return (proba[1]/nf, sig_proba[1]/nf)
    else
        return (proba./nf, sig_proba./nf)
    end
end
<<<<<<< HEAD

function proba_y(model::VGP{T,<:MultiClassLikelihood{T},<:GibbsSampling{T}},X_test::AbstractMatrix{T};nSamples::Int=200) where {T}
    k_star = kernelmatrix.([X_test],[model.inference.x],model.kernel)
    f = [[k_star[min(k,model.nPrior)]*model.invKnn[min(k,model.nPrior)]].*model.inference.sample_store[k] for k in 1:model.nLatent]
    k_starstar = kerneldiagmatrix.([X_test],model.kernel)
    K̃ = k_starstar .- opt_diag.(k_star.*model.invKnn,k_star) .+ [zeros(size(X_test,1)) for i in 1:model.nLatent]
    nf = length(model.inference.sample_store[1])
    proba = zeros(size(X_test,1),model.nLatent)
    labels = Array{Symbol}(undef,model.nLatent)
    for i in 1:nf
        res = compute_proba(model.likelihood,getindex.(f,[i]),K̃,nSamples)
        if i ==  1
            labels = names(res)
        end
        proba .+= Matrix(res)
    end
    return DataFrame(proba/nf,labels)
end
#
# function proba_y(model::VGP{T,<:ClassificationLikelihood,<:GibbsSampling},X_test::AbstractMatrix{T};nSamples::Int=200) where {T<:Real}
#     k_star = kernelmatrix.([X_test],[model.X],model.kernel)
#     f = [[k_star[min(k,model.nPrior)]*model.invKnn[min(k,model.nPrior)]].*model.inference.sample_store[k] for k in 1:model.nLatent]
#     k_starstar = kerneldiagmatrix.([X_test],model.kernel)
#     K̃ = k_starstar .- opt_diag.(k_star.*model.invKnn,k_star) .+ [zeros(size(X_test,1)) for i in 1:model.nLatent]
#     nf = length(model.inference.sample_store[1])
#     proba = [zeros(size(X_test,1)) for i in 1:model.nLatent]
#     sig_proba = [zeros(size(X_test,1)) for i in 1:model.nLatent]
#     for i in 1:nf
#         prob, sig_prob = compute_proba(model.likelihood,getindex.(f,[i]),K̃)
#         proba .+= prob
#         sig_proba .+= sig_prob
#     end
#     if model.nLatent == 1
#         return (proba[1]/nf, sig_proba[1]/nf)
#     else
#         return (proba./nf, sig_proba./nf)
#     end
# end

function compute_proba(l::Likelihood{T},μ::AbstractVector{<:AbstractVector{T}},σ²::AbstractVector{<:AbstractVector{T}}) where {T<:Real}
    compute_proba.(l,μ,σ²)
end

### TODO Think about a better solution (general multi-likelihood problem)


=======
#
>>>>>>> 3156259a
function compute_proba(l::Likelihood{T},μ::AbstractVector{T},σ²::AbstractVector{}) where {T<:Real}
    @error "Non implemented for the likelihood $l"
end<|MERGE_RESOLUTION|>--- conflicted
+++ resolved
@@ -25,17 +25,9 @@
     end
 end
 
-<<<<<<< HEAD
-Return also the variance if `covf=true` and the full covariance if `fullcov=true`
-"""
-function predict_f(model::Union{VGP,VStP},X_test::AbstractMatrix{T};covf::Bool=true,fullcov::Bool=false) where T
-    k_star = kernelmatrix.([X_test],[model.inference.x],model.kernel)
-    μf = k_star.*model.invKnn.*model.μ
-=======
 function _predict_f(model::GP{T},X_test::AbstractMatrix{<:Real};covf::Bool=true,fullcov::Bool=false) where {T}
     k_star = get_σ_k(model).*kernelmatrix.(get_kernel(model),[X_test],get_Z(model),obsdim=1)
     μf = k_star.*mean_f(model)
->>>>>>> 3156259a
     if !covf
         return (μf,)
     end
@@ -72,17 +64,10 @@
     end
 end
 
-<<<<<<< HEAD
-function predict_f(model::VGP{T,<:Likelihood,<:GibbsSampling},X_test::AbstractMatrix{T};covf::Bool=true,fullcov::Bool=false) where {T}
-    k_star = kernelmatrix.([X_test],[model.inference.x],model.kernel)
-    f = [[k_star[min(k,model.nPrior)]*model.invKnn[min(k,model.nPrior)]].*model.inference.sample_store[k] for k in 1:model.nLatent]
-    μf =  [vec(mean(hcat(f[k]...),dims=2)) for k in 1:model.nLatent]
-=======
 function _predict_f(model::MCGP{T,<:Likelihood,<:GibbsSampling},X_test::AbstractMatrix{T};covf::Bool=true,fullcov::Bool=false) where {T}
     k_star = get_σ_k(model).*kernelmatrix.(get_kernel(model),[X_test],get_Z(model),obsdim=1)
     f = _sample_f(model,X_test,k_star)
     μf = Tuple(vec(mean(f[k],dims=2)) for k in 1:model.nLatent)
->>>>>>> 3156259a
     if !covf
         return (μf,)
     end
@@ -95,14 +80,6 @@
         σ²f = k_starstar .- opt_diag.(k_star,get_K(model).\k_star) .+  diag.(cov.(f,dims=2))
         return μf,σ²f
     end
-<<<<<<< HEAD
-    return model.nLatent == 1 ? (μf[1],σ²f[1]) : (μf,σ²f)
-end
-
-function predict_f(model::AbstractGP,X_test::AbstractVector{T};covf::Bool=true,fullcov::Bool=false) where T
-    predict_f(model,reshape(X_test,length(X_test),1),covf=covf,fullcov=fullcov)
-=======
->>>>>>> 3156259a
 end
 
 function _sample_f(model::MCGP{T,<:Likelihood,<:GibbsSampling},X_test::AbstractMatrix{T},k_star=get_σ_k(model).*kernelmatrix.(get_kernel(model),[X_test],get_Z(model),obsdim=1)) where {T}
@@ -193,28 +170,6 @@
     end
 end
 
-function proba_y(model::VGP{T,<:Union{<:RegressionLikelihood{T},<:ClassificationLikelihood{T}},<:GibbsSampling},X_test::AbstractMatrix{T};nSamples::Int=200) where {T<:Real}
-    N_test = size(X_test,1)
-    k_star = kernelmatrix.([X_test],[model.inference.x],model.kernel)
-    f = [[k_star[min(k,model.nPrior)]*model.invKnn[min(k,model.nPrior)]].*model.inference.sample_store[k] for k in 1:model.nLatent]
-    k_starstar = kerneldiagmatrix.([X_test],model.kernel)
-    K̃ = k_starstar .- opt_diag.(k_star.*model.invKnn,k_star) .+ [zeros(size(X_test,1)) for i in 1:model.nLatent]
-    nf = length(model.inference.sample_store[1])
-    proba = [zeros(size(X_test,1)) for i in 1:model.nLatent]
-    sig_proba = [zeros(size(X_test,1)) for i in 1:model.nLatent]
-    for i in 1:nf
-        for k in 1:model.nLatent
-            proba[k], sig_proba[k] = (proba[k],sig_proba[k]) .+ compute_proba(model.likelihood, getindex.(f,[i])[k],K̃[k])
-        end
-    end
-    if model.nLatent == 1
-        return (proba[1]/nf, sig_proba[1]/nf)
-    else
-        return (proba./nf, sig_proba./nf)
-    end
-end
-<<<<<<< HEAD
-
 function proba_y(model::VGP{T,<:MultiClassLikelihood{T},<:GibbsSampling{T}},X_test::AbstractMatrix{T};nSamples::Int=200) where {T}
     k_star = kernelmatrix.([X_test],[model.inference.x],model.kernel)
     f = [[k_star[min(k,model.nPrior)]*model.invKnn[min(k,model.nPrior)]].*model.inference.sample_store[k] for k in 1:model.nLatent]
@@ -233,36 +188,6 @@
     return DataFrame(proba/nf,labels)
 end
 #
-# function proba_y(model::VGP{T,<:ClassificationLikelihood,<:GibbsSampling},X_test::AbstractMatrix{T};nSamples::Int=200) where {T<:Real}
-#     k_star = kernelmatrix.([X_test],[model.X],model.kernel)
-#     f = [[k_star[min(k,model.nPrior)]*model.invKnn[min(k,model.nPrior)]].*model.inference.sample_store[k] for k in 1:model.nLatent]
-#     k_starstar = kerneldiagmatrix.([X_test],model.kernel)
-#     K̃ = k_starstar .- opt_diag.(k_star.*model.invKnn,k_star) .+ [zeros(size(X_test,1)) for i in 1:model.nLatent]
-#     nf = length(model.inference.sample_store[1])
-#     proba = [zeros(size(X_test,1)) for i in 1:model.nLatent]
-#     sig_proba = [zeros(size(X_test,1)) for i in 1:model.nLatent]
-#     for i in 1:nf
-#         prob, sig_prob = compute_proba(model.likelihood,getindex.(f,[i]),K̃)
-#         proba .+= prob
-#         sig_proba .+= sig_prob
-#     end
-#     if model.nLatent == 1
-#         return (proba[1]/nf, sig_proba[1]/nf)
-#     else
-#         return (proba./nf, sig_proba./nf)
-#     end
-# end
-
-function compute_proba(l::Likelihood{T},μ::AbstractVector{<:AbstractVector{T}},σ²::AbstractVector{<:AbstractVector{T}}) where {T<:Real}
-    compute_proba.(l,μ,σ²)
-end
-
-### TODO Think about a better solution (general multi-likelihood problem)
-
-
-=======
-#
->>>>>>> 3156259a
 function compute_proba(l::Likelihood{T},μ::AbstractVector{T},σ²::AbstractVector{}) where {T<:Real}
     @error "Non implemented for the likelihood $l"
 end