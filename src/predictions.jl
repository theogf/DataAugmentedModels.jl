--- conflicted
+++ resolved
@@ -253,26 +253,13 @@
 @traitfn function proba_y(
     model::TGP,
     X_test::AbstractVector{<:AbstractMatrix},
-<<<<<<< HEAD
-) where {TGP <: AbstractGP; IsMultiOutput{TGP}}
-    μ_f, Σ_f = _predict_f(model, X_test, covf=true)
-=======
 ) where {TGP<:AbstractGP; IsMultiOutput{TGP}}
     μ_f, Σ_f = _predict_f(model, X_test, cov = true)
->>>>>>> 54018c8a
     preds = compute_proba.(model.likelihood, μ_f, Σ_f)
 end
 
 
 function proba_y(model::MOARGP, X_test::AbstractVector{<:AbstractMatrix})
-<<<<<<< HEAD
-    μ_f, Σ_f = _predict_f(model, X_test, covf=true)
-    preds = compute_proba.(model.likelihood, μ_f, Σ_f)
-end
-
-function proba_y(model::AbstractGP{T,<:MultiClassLikelihood}, X_test::AbstractMatrix) where {T}
-    μ_f,Σ_f = _predict_f(model, X_test, covf=true)
-=======
     μ_f, Σ_f = _predict_f(model, X_test, cov = true)
     preds = compute_proba.(model.likelihood, μ_f, Σ_f)
 end
@@ -282,7 +269,6 @@
     X_test::AbstractMatrix,
 ) where {T}
     μ_f, Σ_f = _predict_f(model, X_test, cov = true)
->>>>>>> 54018c8a
     μ_p = compute_proba(model.likelihood, μ_f, Σ_f)
 end
 
