""" Solve any non-conjugate likelihood
by making a numerical approximation (quadrature or MC integration)
of the expected log-likelihood"""
abstract type NumericalInference{T<:Real} <: Inference{T} end

include("quadrature.jl")
include("mcmcintegration.jl")
<<<<<<< HEAD

=======
>>>>>>> 759d59cc
function NumericalInference(integration_technique::Symbol=:quad;ϵ::T=1e-5,nMC::Integer=200,nGaussHermite::Integer=20,optimizer::Optimizer=Adam(α=0.1)) where {T<:Real}
    if integration_technique == :quad
        QuadratureInference{T}(ϵ,nGaussHermite,0,optimizer,false)
    elseif integration_technique == :mcmc
        MCMCIntegrationInference{T}(ϵ,nMC,0,optimizer,false)
    else
        @error "Only possible integration techniques are quadrature : :quad or mcmc integration :mcmc"
    end
end

function StochasticNumericalInference(nMinibatch::Integer,integration_technique::Symbol=:quad;ϵ::T=1e-5,nMC::Integer=200,nGaussHermite::Integer=20,optimizer::Optimizer=Adam(α=0.1)) where {T<:Real}
    if integration_technique == :quad
        QuadratureInference{T}(ϵ,nGaussHermite,0,optimizer,false,nMinibatch)
    elseif integration_technique == :mcmc
        MCMCIntegrationInference{T}(ϵ,nMC,0,optimizer,false,nMinibatch)
    else
        @error "Only possible integration techniques are quadrature : :quad or mcmc integration :mcmc"
    end
end

function Base.show(io::IO,inference::NumericalInference{T}) where T
    print(io,"$(inference.Stochastic ? "Stochastic numerical" : "Numerical") inference with $(isa(inference,MCMCIntegrationInference) ? "MCMC Integration" : "Quadrature")")
end

<<<<<<< HEAD
function init_inference(inference::NumericalInference{T},nLatent::Integer,nFeatures::Integer,nSamples::Integer,nSamplesUsed::Integer) where {T<:Real}
=======
function init_inference(inference::TInference,nLatent::Integer,nFeatures::Integer,nSamples::Integer,nSamplesUsed::Integer) where {TInference <: NumericalInference{T2} where T2}
    T = Float64
>>>>>>> 759d59cc
    inference.nSamples = nSamples
    inference.nSamplesUsed = nSamplesUsed
    inference.MBIndices = 1:nSamplesUsed
    inference.ρ = nSamples/nSamplesUsed
    inference.HyperParametersUpdated = false
    inference.optimizer_η₁ = [copy(inference.optimizer_η₁[1]) for _ in 1:nLatent]
    inference.optimizer_η₂ = [copy(inference.optimizer_η₂[1]) for _ in 1:nLatent]
    inference.∇η₁ = [zeros(T,nFeatures) for _ in 1:nLatent];
    inference.∇η₂ = [Symmetric(Diagonal(ones(T,nFeatures))) for _ in 1:nLatent]
    inference.∇μE = [zeros(T,nSamplesUsed) for _ in 1:nLatent];
    inference.∇ΣE = [zeros(T,nSamplesUsed) for _ in 1:nLatent]
    return inference
end

function variational_updates!(model::VGP{<:Likelihood,<:NumericalInference})
    compute_grad_expectations!(model)
    natural_gradient!(model)
    global_update!(model)
end

function variational_updates!(model::SVGP{<:Likelihood,<:NumericalInference}) where {L<:Likelihood,T}
    compute_grad_expectations!(model)
    natural_gradient!(model)
    global_update!(model)
end

function natural_gradient!(model::VGP{<:Likelihood,<:NumericalInference})
    model.inference.∇η₁ .= model.inference.∇μE .- model.invKnn.*model.μ
    model.inference.∇η₂ .= Symmetric.(Diagonal.(model.inference.∇ΣE).-0.5.*model.invKnn .- model.η₂)
end

function natural_gradient!(model::SVGP{<:Likelihood,<:NumericalInference})
    model.inference.∇η₁ .= model.inference.ρ.*transpose.(model.κ).*model.inference.∇μE .- model.invKmm.*model.μ
    model.inference.∇η₂ .= Symmetric.(model.inference.ρ.*transpose.(model.κ).*Diagonal.(model.inference.∇ΣE).*model.κ.-0.5.*model.invKmm .- model.η₂)
end

function global_update!(model::GP{<:Likelihood,<:NumericalInference})
    model.η₁ .= model.η₁ .+ update.(model.inference.optimizer_η₁,model.inference.∇η₁)
    for k in 1:model.nLatent
        Δ = update(model.inference.optimizer_η₂[k],model.inference.∇η₂[k])
        α=1.0
        while true
            try
                @assert isposdef(-Symmetric(model.η₂[k]+α*Δ))
                model.η₂[k] = Symmetric(model.η₂[k]+α*Δ)
                break;
            catch e
                if isa(e,AssertionError)
                    α *= 0.5
                else
                    rethrow()
                end
            end
        end
        if isa(model.inference.optimizer_η₂[k],Adam)
            model.inference.optimizer_η₂[k].η = min(model.inference.optimizer_η₂[k].α*α*2.0,1.0)
        elseif isa(model.inference.optimizer_η₂[k],VanillaGradDescent)
            model.inference.optimizer_η₂[k].η = min(model.inference.optimizer_η₂[k].η*α*2.0,1.0)
        elseif isa(model.inference.optimizer_η₂[k],ALRSVI)
        elseif isa(model.inference.optimizer_η₂[k],InverseDecay)
        end
    end
    model.Σ .= -0.5.*inv.(model.η₂)
    model.μ .= model.η₁
    # model.μ .= model.Σ.*model.η₁
end

function ELBO(model::GP{<:Likelihood,<:NumericalInference})
    return expecLogLikelihood(model) - GaussianKL(model)
end

function expec_μ(model::GP{<:Likelihood,<:NumericalInference},index::Integer)
    return model.inference.∇μE[index]
end

function expec_μ(model::GP{<:Likelihood,<:NumericalInference})
    return model.inference.∇μE
end


function expec_Σ(model::GP{<:Likelihood,<:NumericalInference},index::Integer)
    return model.inference.∇ΣE[index]
end

function expec_Σ(model::GP{<:Likelihood,<:NumericalInference})
    return model.inference.∇ΣE
end

function global_update!(model::SVGP{L,NumericalInference{T}}) where {L<:Likelihood,T}
    if model.inference.Stochastic
    else
        model.η₁ .= model.inference.∇η₁ .+ model.η₁
        model.η₂ .= Symmetric.(model.inference.∇η₂ .+ model.η₂)
    end
    model.Σ .= inv.(model.η₂)*(-0.5)
    model.μ .= model.Σ.*model.η₁
end

function convert(::Type{T1},x::T2) where {T1<:VGP{<:Likelihood,T3} where {T3<:NumericalInference},T2<:VGP{<:Likelihood,<:AnalyticInference}}
    #TODO Check likelihood is compatibl
    inference = T3(x.inference.ϵ,x.inference.nIter,x.inference.optimizer,defaultn(T3),x.inference.Stochastic,x.inference.nSamples,x.inference.nSamplesUsed,x.inference.MBIndices,x.inference.ρ,x.inference.HyperParametersUpdated,x.inference.∇η₁,x.inference.∇η₂,copy(expec_μ(x)),copy(expec_Σ(x)))
    likelihood =isaugmented(x.likelihood) ? remove_augmentation(x.likelihood) : likelihood
    return T1(x.X,x.y,x.nSample,x.nDim,x.nFeature,x.nLatent,x.IndependentPriors,x.nPrior,x.μ,x.Σ,x.η₁,x.η₂,x.Knn,x.invKnn,x.kernel,likelihood,inference,x.verbose,x.Autotuning,x.atfrequency,x.Trained)
end<|MERGE_RESOLUTION|>--- conflicted
+++ resolved
@@ -5,10 +5,7 @@
 
 include("quadrature.jl")
 include("mcmcintegration.jl")
-<<<<<<< HEAD
 
-=======
->>>>>>> 759d59cc
 function NumericalInference(integration_technique::Symbol=:quad;ϵ::T=1e-5,nMC::Integer=200,nGaussHermite::Integer=20,optimizer::Optimizer=Adam(α=0.1)) where {T<:Real}
     if integration_technique == :quad
         QuadratureInference{T}(ϵ,nGaussHermite,0,optimizer,false)
@@ -30,15 +27,10 @@
 end
 
 function Base.show(io::IO,inference::NumericalInference{T}) where T
-    print(io,"$(inference.Stochastic ? "Stochastic numerical" : "Numerical") inference with $(isa(inference,MCMCIntegrationInference) ? "MCMC Integration" : "Quadrature")")
+    print(io,"($(inference.Stochastic ? "Stochastic numerical" : "Numerical") inference with $(isa(inference,MCMCIntegrationInference) ? "MCMC Integration" : "Quadrature")")
 end
 
-<<<<<<< HEAD
 function init_inference(inference::NumericalInference{T},nLatent::Integer,nFeatures::Integer,nSamples::Integer,nSamplesUsed::Integer) where {T<:Real}
-=======
-function init_inference(inference::TInference,nLatent::Integer,nFeatures::Integer,nSamples::Integer,nSamplesUsed::Integer) where {TInference <: NumericalInference{T2} where T2}
-    T = Float64
->>>>>>> 759d59cc
     inference.nSamples = nSamples
     inference.nSamplesUsed = nSamplesUsed
     inference.MBIndices = 1:nSamplesUsed
@@ -87,6 +79,7 @@
                 break;
             catch e
                 if isa(e,AssertionError)
+                    println("Error, results not pos def with α=$α")
                     α *= 0.5
                 else
                     rethrow()
@@ -95,8 +88,10 @@
         end
         if isa(model.inference.optimizer_η₂[k],Adam)
             model.inference.optimizer_η₂[k].η = min(model.inference.optimizer_η₂[k].α*α*2.0,1.0)
+            model.inference.optimizer_η₁[k].η = min(model.inference.optimizer_η₁[k].α*α*2.0,1.0)
         elseif isa(model.inference.optimizer_η₂[k],VanillaGradDescent)
             model.inference.optimizer_η₂[k].η = min(model.inference.optimizer_η₂[k].η*α*2.0,1.0)
+            model.inference.optimizer_η₁[k].η = min(model.inference.optimizer_η₁[k].η*α*2.0,1.0)
         elseif isa(model.inference.optimizer_η₂[k],ALRSVI)
         elseif isa(model.inference.optimizer_η₂[k],InverseDecay)
         end
