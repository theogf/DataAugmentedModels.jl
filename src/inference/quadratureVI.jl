"""
**QuadratureVI**

Variational Inference solver by approximating gradients via numerical integration via Quadrature

```julia
QuadratureVI(ϵ::T=1e-5,nGaussHermite::Integer=20,optimizer::Optimizer=Momentum(η=0.0001))
```

**Keyword arguments**

    - `ϵ::T` : convergence criteria
    - `nGaussHermite::Int` : Number of points for the integral estimation
    - `optimizer::Optimizer` : Optimizer used for the variational updates. Should be an Optimizer object from the [GradDescent.jl](https://github.com/jacobcvt12/GradDescent.jl) package. Default is `Momentum(η=0.0001)`
"""
mutable struct QuadratureVI{T<:Real,N} <: NumericalVI{T}
    ϵ::T #Convergence criteria
    nIter::Integer #Number of steps performed
    nPoints::Int64 #Number of points for the quadrature
    nodes::Vector{T}
    weights::Vector{T}
    clipping::T
    Stochastic::Bool #Use of mini-batches
    nSamples::Int64 #Number of samples of the data
    nMinibatch::Int64 #Size of mini-batches
    ρ::T #Stochastic Coefficient
    HyperParametersUpdated::Bool #To know if the inverse kernel matrix must updated
<<<<<<< HEAD
    ∇η₁::LatentArray{Vector{T}}
    ∇η₂::LatentArray{Symmetric{T,Matrix{T}}}
    ν::LatentArray{Vector{T}} #Derivative -<dv/dx>_qn
    λ::LatentArray{Vector{T}} #Derivative  <d²V/dx²>_qm
    x::SubArray{T,2,Matrix{T}}#,Tuple{UnitRange{Int64},Base.Slice{Base.OneTo{Int64}}},false}#SubArray{T,2,Matrix{T},Tuple{Base.Slice{Base.OneTo{Int64}},Base.Slice{Base.OneTo{Int64}}},true}
    y::LatentArray{SubArray}
    function QuadratureVI{T}(ϵ::T,nPoints::Integer,nIter::Integer,optimizer::Optimizer,Stochastic::Bool,clipping::Real,nSamplesUsed::Integer=1) where T
=======
    vi_opt::NTuple{N,NVIOptimizer}
    MBIndices::Vector #Indices of the minibatch
    xview::SubArray{T,2,Matrix{T}}
    yview::SubArray

    function QuadratureVI{T}(ϵ::T,nPoints::Integer,optimizer::Optimizer,Stochastic::Bool,clipping::Real,nMinibatch::Int) where {T}
        return new{T,1}(ϵ,0,nPoints,[],[],clipping,Stochastic,0,nMinibatch,1.0,true,(NVIOptimizer{T}(0,0,optimizer),))
    end

    function QuadratureVI{T,1}(ϵ::T,Stochastic::Bool,nPoints::Int,clipping::Real,nFeatures::Int,nSamples::Int,nMinibatch::Int,nLatent::Int,optimizer::Optimizer) where {T}
>>>>>>> 3156259a
        gh = gausshermite(nPoints)
        vi_opts = ntuple(_->NVIOptimizer{T}(nFeatures,nMinibatch,optimizer),nLatent)
        new{T,nLatent}(ϵ,0,nPoints,gh[1].*sqrt2,gh[2]./sqrtπ,clipping,Stochastic,nSamples,nMinibatch,nSamples/nMinibatch,true,vi_opts,collect(1:nMinibatch))
    end
end

function QuadratureVI(;ϵ::T=1e-5,nGaussHermite::Integer=100,optimizer::Optimizer=Momentum(η=1e-5),clipping::Real=0.0) where {T<:Real}
<<<<<<< HEAD
    QuadratureVI{T}(ϵ,nGaussHermite,0,optimizer,false,clipping)
=======
    QuadratureVI{T}(ϵ,nGaussHermite,optimizer,false,clipping,1)
>>>>>>> 3156259a
end


"""
**QuadratureSVI**

Stochastic Variational Inference solver by approximating gradients via numerical integration via Quadrature

```julia
QuadratureSVI(nMinibatch::Integer;ϵ::T=1e-5,nGaussHermite::Integer=20,optimizer::Optimizer=Adam(α=0.1))
```
    -`nMinibatch::Integer` : Number of samples per mini-batches

**Keyword arguments**

    - `ϵ::T` : convergence criteria, which can be user defined
    - `nGaussHermite::Int` : Number of points for the integral estimation (for the QuadratureVI)
    - `optimizer::Optimizer` : Optimizer used for the variational updates. Should be an Optimizer object from the [GradDescent.jl](https://github.com/jacobcvt12/GradDescent.jl) package. Default is `Momentum(η=0.001)`
"""
function QuadratureSVI(nMinibatch::Integer;ϵ::T=1e-5,nGaussHermite::Integer=100,optimizer::Optimizer=Momentum(η=1e-5),clipping::Real=0.0) where {T<:Real}
    QuadratureVI{T}(ϵ,nGaussHermite,optimizer,clipping,nMinibatch)
end

function tuple_inference(i::TInf,nLatent::Integer,nFeatures::Integer,nSamples::Integer,nMinibatch::Integer) where {TInf <: QuadratureVI}
    return TInf(i.ϵ,i.Stochastic,i.nPoints,i.clipping,nFeatures,nSamples,nMinibatch,nLatent,i.vi_opt[1].optimizer)
end

function expec_log_likelihood(model::VGP{T,L,<:QuadratureVI}) where {T,L}
    tot = 0.0
    for gp in model.f
        for i in 1:model.nSamples
            x = model.inference.nodes*sqrt(max(gp.Σ[i,i],0.0)) .+ gp.μ[i]
            tot += dot(model.inference.weights,logpdf.(model.likelihood,model.y[i],x))
        end
    end
    return tot
end

function expec_log_likelihood(l::Likelihood,i::QuadratureVI,y::AbstractVector,μ::AbstractVector,Σ::AbstractMatrix)

    # for j in 1:length(y)
        # nodes = i.nodes*sqrt(Σ[j,j]) .+ μ[j]
        # tot += dot(i.weights,logpdf.(l,y[j],nodes))
    # end
    # return tot
    @show "TEST5"
    sum(apply_quad.(y,μ,diag(Σ),i,l))
end

function apply_quad(y::Real,μ::Real,σ²::Real,i::QuadratureVI,l::Likelihood) where {T}
    x = i.nodes*sqrt(max(σ², zero(σ²))) .+ μ
    return dot(i.weights,x)
    # return dot(i.weights,logpdf.(l,y,x))
end

function expec_log_likelihood(model::SVGP{T,L,<:QuadratureVI}) where {T,L}
    tot = 0.0
    y = get_y(model)
    for gp in model.f
        μ = mean_f(gp)
        Σ = opt_diag(gp.κ*gp.Σ,gp.κ)
        for i in 1:model.inference.nMinibatch
            x = model.inference.nodes*sqrt(max(Σ[i],zero(T))) .+ μ[i]
            tot += dot(model.inference.weights,logpdf.(model.likelihood,y[i],x))
        end
    end
    return tot
end

<<<<<<< HEAD
function compute_grad_expectations!(model::SVGP{T,L,<:QuadratureVI}) where {T,L}
    for k in 1:model.nLatent
        k_correct = model.nLatent == 1 ? 1 : k
        μ = model.κ[k_correct]*model.μ[k]
        Σ = opt_diag(model.κ[k_correct]*model.Σ[k],model.κ[k_correct])
        for i in 1:model.inference.nSamplesUsed
            model.inference.ν[k][i], model.inference.λ[k][i] = grad_quad(model.likelihood, model.inference.y[k][i], μ[i], Σ[i], model.inference)
=======

function compute_grad_expectations!(model::AbstractGP{T,L,<:QuadratureVI}) where {T,L}
    y = get_y(model)
    for (gp,opt) in zip(model.f,model.inference.vi_opt)
        μ = mean_f(gp)
        Σ = diag_cov_f(gp)
        for i in 1:model.inference.nMinibatch
            opt.ν[i], opt.λ[i] = grad_quad(model.likelihood,y[i],μ[i],Σ[i],model.inference)
>>>>>>> 3156259a
        end
    end
end

#Compute the first and second derivative of the log-likelihood using the quadrature nodes
function grad_quad(l::Likelihood{T},y::Real,μ::Real,σ²::Real,i::Inference) where {T<:Real}
    x = i.nodes*sqrt(max(σ²,zero(T))) .+ μ
    Edlogpdf = dot(i.weights,grad_logpdf.(l,y,x))
    Ed²logpdf = dot(i.weights,hessian_logpdf.(l,y,x))
    if i.clipping != 0
        return (abs(Edlogpdf) > i.clipping ? sign(Edlogpdf)*i.clipping : -Edlogpdf::T,
                abs(Ed²logpdf) > i.clipping ? sign(Ed²logpdf)*i.clipping : -Ed²logpdf::T)
    else
        return -Edlogpdf::T, Ed²logpdf::T
    end
end<|MERGE_RESOLUTION|>--- conflicted
+++ resolved
@@ -25,15 +25,6 @@
     nMinibatch::Int64 #Size of mini-batches
     ρ::T #Stochastic Coefficient
     HyperParametersUpdated::Bool #To know if the inverse kernel matrix must updated
-<<<<<<< HEAD
-    ∇η₁::LatentArray{Vector{T}}
-    ∇η₂::LatentArray{Symmetric{T,Matrix{T}}}
-    ν::LatentArray{Vector{T}} #Derivative -<dv/dx>_qn
-    λ::LatentArray{Vector{T}} #Derivative  <d²V/dx²>_qm
-    x::SubArray{T,2,Matrix{T}}#,Tuple{UnitRange{Int64},Base.Slice{Base.OneTo{Int64}}},false}#SubArray{T,2,Matrix{T},Tuple{Base.Slice{Base.OneTo{Int64}},Base.Slice{Base.OneTo{Int64}}},true}
-    y::LatentArray{SubArray}
-    function QuadratureVI{T}(ϵ::T,nPoints::Integer,nIter::Integer,optimizer::Optimizer,Stochastic::Bool,clipping::Real,nSamplesUsed::Integer=1) where T
-=======
     vi_opt::NTuple{N,NVIOptimizer}
     MBIndices::Vector #Indices of the minibatch
     xview::SubArray{T,2,Matrix{T}}
@@ -44,7 +35,6 @@
     end
 
     function QuadratureVI{T,1}(ϵ::T,Stochastic::Bool,nPoints::Int,clipping::Real,nFeatures::Int,nSamples::Int,nMinibatch::Int,nLatent::Int,optimizer::Optimizer) where {T}
->>>>>>> 3156259a
         gh = gausshermite(nPoints)
         vi_opts = ntuple(_->NVIOptimizer{T}(nFeatures,nMinibatch,optimizer),nLatent)
         new{T,nLatent}(ϵ,0,nPoints,gh[1].*sqrt2,gh[2]./sqrtπ,clipping,Stochastic,nSamples,nMinibatch,nSamples/nMinibatch,true,vi_opts,collect(1:nMinibatch))
@@ -52,11 +42,7 @@
 end
 
 function QuadratureVI(;ϵ::T=1e-5,nGaussHermite::Integer=100,optimizer::Optimizer=Momentum(η=1e-5),clipping::Real=0.0) where {T<:Real}
-<<<<<<< HEAD
-    QuadratureVI{T}(ϵ,nGaussHermite,0,optimizer,false,clipping)
-=======
     QuadratureVI{T}(ϵ,nGaussHermite,optimizer,false,clipping,1)
->>>>>>> 3156259a
 end
 
 
@@ -126,15 +112,6 @@
     return tot
 end
 
-<<<<<<< HEAD
-function compute_grad_expectations!(model::SVGP{T,L,<:QuadratureVI}) where {T,L}
-    for k in 1:model.nLatent
-        k_correct = model.nLatent == 1 ? 1 : k
-        μ = model.κ[k_correct]*model.μ[k]
-        Σ = opt_diag(model.κ[k_correct]*model.Σ[k],model.κ[k_correct])
-        for i in 1:model.inference.nSamplesUsed
-            model.inference.ν[k][i], model.inference.λ[k][i] = grad_quad(model.likelihood, model.inference.y[k][i], μ[i], Σ[i], model.inference)
-=======
 
 function compute_grad_expectations!(model::AbstractGP{T,L,<:QuadratureVI}) where {T,L}
     y = get_y(model)
@@ -143,7 +120,6 @@
         Σ = diag_cov_f(gp)
         for i in 1:model.inference.nMinibatch
             opt.ν[i], opt.λ[i] = grad_quad(model.likelihood,y[i],μ[i],Σ[i],model.inference)
->>>>>>> 3156259a
         end
     end
 end
