abstract type InferenceOptimizer{T} end

<<<<<<< HEAD
## Abstract type for analytical optimizer (closed forms are known)
abstract type AOptimizer{T} <: InferenceOptimizer{T} end
## Abstract type for numerical optimizer (need for numerical integration)
abstract type NOptimizer{T} <: InferenceOptimizer{T} end

mutable struct AVIOptimizer{T<:Real} <: AOptimizer{T}
    optimizer #Learning rate for stochastic updates
    ∇η₁::Vector{T}
    ∇η₂::Matrix{T}
    function AVIOptimizer{T}(n::Int,opt) where {T}
        new{T}(opt,zeros(T,n),zeros(T,n,n))
    end
end

mutable struct NVIOptimizer{T<:Real} <: NOptimizer{T}
    optimizer #Learning rate for stochastic updates
=======
## Abstract type for analytical optimiser (closed forms are known)
abstract type AOptimizer{T} <: AbstractOptimizer{T} end
## Abstract type for numerical optimiser (need for numerical integration)
abstract type NOptimizer{T} <: AbstractOptimizer{T} end

mutable struct AVIOptimizer{T<:Real,O} <: AOptimizer{T}
    optimiser::O #Learning rate for stochastic updates
    ∇η₁::Vector{T}
    ∇η₂::Matrix{T}
    function AVIOptimizer{T}(n::Int,opt::O) where {T,O}
        new{T,O}(opt,zeros(T,n),zeros(T,n,n))
    end
end

mutable struct NVIOptimizer{T<:Real,O} <: NOptimizer{T}
    optimiser::O #Learning rate for stochastic updates
>>>>>>> f47cfb51
    ∇η₁::Vector{T}
    ∇η₂::Matrix{T}
    ν::Vector{T} #Derivative -<dv/dx>_qn
    λ::Vector{T} #Derivative  <d²V/dx²>_qm
    L::LowerTriangular{T,Matrix{T}}
<<<<<<< HEAD
    function NVIOptimizer{T}(n::Int,b::Int,opt) where {T}
        new{T}(opt,zeros(T,n),zeros(T,n,n),zeros(T,b),zeros(T,b),LowerTriangular(diagm(sqrt(0.5)*ones(T,n))))
    end
end

mutable struct SOptimizer{T<:Real} <: AOptimizer{T}
    optimizer
=======
    function NVIOptimizer{T}(n::Int,b::Int,opt::O) where {T,O}
        new{T,O}(opt,zeros(T,n),zeros(T,n,n),zeros(T,b),zeros(T,b),LowerTriangular(diagm(sqrt(0.5)*ones(T,n))))
    end
end

mutable struct SOptimizer{T<:Real,O} <: AOptimizer{T}
    optimiser::O
end

function SOptimizer{T}(opt::O) where {T,O}
    SOptimizer{T,O}(opt)
>>>>>>> f47cfb51
end<|MERGE_RESOLUTION|>--- conflicted
+++ resolved
@@ -1,23 +1,5 @@
 abstract type InferenceOptimizer{T} end
 
-<<<<<<< HEAD
-## Abstract type for analytical optimizer (closed forms are known)
-abstract type AOptimizer{T} <: InferenceOptimizer{T} end
-## Abstract type for numerical optimizer (need for numerical integration)
-abstract type NOptimizer{T} <: InferenceOptimizer{T} end
-
-mutable struct AVIOptimizer{T<:Real} <: AOptimizer{T}
-    optimizer #Learning rate for stochastic updates
-    ∇η₁::Vector{T}
-    ∇η₂::Matrix{T}
-    function AVIOptimizer{T}(n::Int,opt) where {T}
-        new{T}(opt,zeros(T,n),zeros(T,n,n))
-    end
-end
-
-mutable struct NVIOptimizer{T<:Real} <: NOptimizer{T}
-    optimizer #Learning rate for stochastic updates
-=======
 ## Abstract type for analytical optimiser (closed forms are known)
 abstract type AOptimizer{T} <: AbstractOptimizer{T} end
 ## Abstract type for numerical optimiser (need for numerical integration)
@@ -34,21 +16,11 @@
 
 mutable struct NVIOptimizer{T<:Real,O} <: NOptimizer{T}
     optimiser::O #Learning rate for stochastic updates
->>>>>>> f47cfb51
     ∇η₁::Vector{T}
     ∇η₂::Matrix{T}
     ν::Vector{T} #Derivative -<dv/dx>_qn
     λ::Vector{T} #Derivative  <d²V/dx²>_qm
     L::LowerTriangular{T,Matrix{T}}
-<<<<<<< HEAD
-    function NVIOptimizer{T}(n::Int,b::Int,opt) where {T}
-        new{T}(opt,zeros(T,n),zeros(T,n,n),zeros(T,b),zeros(T,b),LowerTriangular(diagm(sqrt(0.5)*ones(T,n))))
-    end
-end
-
-mutable struct SOptimizer{T<:Real} <: AOptimizer{T}
-    optimizer
-=======
     function NVIOptimizer{T}(n::Int,b::Int,opt::O) where {T,O}
         new{T,O}(opt,zeros(T,n),zeros(T,n,n),zeros(T,b),zeros(T,b),LowerTriangular(diagm(sqrt(0.5)*ones(T,n))))
     end
@@ -60,5 +32,4 @@
 
 function SOptimizer{T}(opt::O) where {T,O}
     SOptimizer{T,O}(opt)
->>>>>>> f47cfb51
 end