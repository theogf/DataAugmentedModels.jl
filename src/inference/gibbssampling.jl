"""
```julia
GibbsSampling(;ϵ::T=1e-5,nBurnin::Int=100,samplefrequency::Int=1)
```

Draw samples from the true posterior via Gibbs Sampling.

**Keywords arguments**
    - `ϵ::T` : convergence criteria
    - `nBurnin::Int` : Number of samples discarded before starting to save samples
    - `samplefrequency::Int` : Frequency of sampling
"""
mutable struct GibbsSampling{T<:Real,N} <: SamplingInference{T}
    nBurnin::Integer # Number of burnin samples
    samplefrequency::Integer # Frequency at which samples are saved
    ϵ::T #Convergence criteria
    nIter::Integer #Number of steps performed
    Stochastic::Bool #Use of mini-batches
    nSamples::Int64 # Number of samples
    nMinibatch::Int64
    ρ::Float64
    HyperParametersUpdated::Bool #To know if the inverse kernel matrix must updated
<<<<<<< HEAD
    sample_store::AbstractVector{AbstractVector{AbstractVector{T}}}
    x::SubArray{T,2,Matrix{T}}#,Tuple{Base.Slice{Base.OneTo{Int64}},Base.Slice{Base.OneTo{Int64}}},true}
    y::LatentArray{SubArray}
    function GibbsSampling{T}(nBurnin::Int,samplefrequency::Int,ϵ::T,nIter::Integer,Stochastic::Bool,nSamples::Integer,nSamplesUsed::Integer,MBIndices::AbstractVector,ρ::T,flag::Bool) where T
        return new{T}(nBurnin,samplefrequency,ϵ,nIter,Stochastic,nSamples,nSamplesUsed,MBIndices,ρ,flag)
=======
    opt::NTuple{N,SOptimizer}
    sample_store::AbstractArray{T,3}
    xview::SubArray{T,2,Matrix{T}}#,Tuple{Base.Slice{Base.OneTo{Int64}},Base.Slice{Base.OneTo{Int64}}},true}
    yview::SubArray
    function GibbsSampling{T}(nBurnin::Int,samplefrequency::Int,ϵ::Real) where {T}
        @assert nBurnin >= 0 "nBurnin should be a positive integer"
        @assert samplefrequency >= 0 "samplefrequency should be a positive integer"
        return new{T,1}(nBurnin,samplefrequency,ϵ)
    end
    function GibbsSampling{T,1}(nBurnin::Int,samplefrequency::Int,ϵ::Real,nFeatures::Int,nSamples::Int,nMinibatch::Int,nLatent::Int) where {T}
        opts = ntuple(_->SOptimizer{T}(VanillaGradDescent(η=1.0)),nLatent)
        new{T,nLatent}(nBurnin,samplefrequency,ϵ,0,false,nSamples,nMinibatch,nSamples/nMinibatch,true,opts)
>>>>>>> 3156259a
    end
end

function GibbsSampling(;ϵ::T=1e-5,nBurnin::Int=100,samplefrequency::Int=1) where {T<:Real}
    GibbsSampling{Float64}(nBurnin,samplefrequency,ϵ)
end

function Base.show(io::IO,inference::GibbsSampling{T}) where {T<:Real}
    print(io,"Gibbs Sampler")
end

function tuple_inference(i::TSamp,nLatent::Integer,nFeatures::Integer,nSamples::Integer) where {TSamp <: GibbsSampling}
    return TSamp(i.nBurnin,i.samplefrequency,i.ϵ,nFeatures,nSamples,nSamples,nLatent)
end

function init_sampler(inference::GibbsSampling{T},nLatent::Integer,nFeatures::Integer,nSamples::Integer,cat_samples::Bool) where {T<:Real}
    if inference.nIter == 0 || !cat_samples
        inference.sample_store = zeros(T,nSamples,nFeatures,nLatent)
    else
        inference.sample_store = cat(inference.sample_store,zeros(T,nSamples,nFeatures,nLatent),dims=1)
    end
    return inference
end

function sample_parameters(model::MCGP{T,L,<:GibbsSampling},nSamples::Int,callback::Union{Nothing,Function},cat_samples::Bool) where {T,L}
    init_sampler(model.inference,model.nLatent,model.nFeatures,nSamples,cat_samples)
    computeMatrices!(model)
    for i in 1:(model.inference.nBurnin+nSamples*model.inference.samplefrequency)
        model.inference.nIter += 1
        sample_local!(model.likelihood,get_y(model),get_f(model))
        sample_global!.(
        ∇E_μ(model.likelihood,model.inference.opt[1],get_y(model)),
        ∇E_Σ(model.likelihood,model.inference.opt[1],get_y(model)),
        model.f)
        if model.inference.nIter > model.inference.nBurnin && (model.inference.nIter-model.inference.nBurnin)%model.inference.samplefrequency==0
            store_variables!(model.inference,get_f(model))
        end
    end
    symbols = ["f_"*string(i) for i in 1:model.nFeatures]
    chains = [Chains(reshape(model.inference.sample_store[:,:,i],:,model.nFeatures,1),symbols) for i in 1:model.nLatent]
end

sample_local!(l::Likelihood,y,f::Tuple{<:AbstractVector{T}}) where {T} =sample_local!(l,y,first(f))
set_ω!(l::Likelihood,ω) = l.θ .= ω
get_ω(l::Likelihood) = l.θ

function logpdf(model::AbstractGP{T,<:Likelihood,<:GibbsSampling}) where {T}
    return 0.0
end

<<<<<<< HEAD
function sample_global!(model::VGP{T,<:Likelihood,<:GibbsSampling}) where {T}
    model.Σ .= inv.(Symmetric.(Diagonal.(2.0.*∇E_Σ(model)).+model.invKnn)) # Definition of covariance for full conditional
    model.μ .= rand.(MvNormal.(model.Σ.*(∇E_μ(model).+model.invKnn.*model.μ₀),model.Σ)) # Sampling of f
=======
function sample_global!(∇E_μ::AbstractVector,∇E_Σ::AbstractVector,gp::_MCGP{T}) where {T}
    # @info ∇E_Σ
    # @info eigvals(Matrix(gp.K))
    global Σ = inv(Symmetric(2.0*Diagonal(∇E_Σ)+inv(gp.K)))
    gp.f .= rand(MvNormal(Σ*(∇E_μ+gp.K\gp.μ₀),Σ))
>>>>>>> 3156259a
    return nothing
end

function store_variables!(i::SamplingInference{T},fs) where {T}
    i.sample_store[(i.nIter-i.nBurnin)÷i.samplefrequency,:,:] .= hcat(fs...)
end

function post_process!(model::AbstractGP{T,<:Likelihood,<:GibbsSampling}) where {T}
    for k in 1:model.nLatent
        model.μ[k] = vec(mean(hcat(model.inference.sample_store[k]...),dims=2))
        model.Σ[k] = Symmetric(cov(hcat(model.inference.sample_store[k]...),dims=2))
    end
    nothing
end<|MERGE_RESOLUTION|>--- conflicted
+++ resolved
@@ -20,13 +20,6 @@
     nMinibatch::Int64
     ρ::Float64
     HyperParametersUpdated::Bool #To know if the inverse kernel matrix must updated
-<<<<<<< HEAD
-    sample_store::AbstractVector{AbstractVector{AbstractVector{T}}}
-    x::SubArray{T,2,Matrix{T}}#,Tuple{Base.Slice{Base.OneTo{Int64}},Base.Slice{Base.OneTo{Int64}}},true}
-    y::LatentArray{SubArray}
-    function GibbsSampling{T}(nBurnin::Int,samplefrequency::Int,ϵ::T,nIter::Integer,Stochastic::Bool,nSamples::Integer,nSamplesUsed::Integer,MBIndices::AbstractVector,ρ::T,flag::Bool) where T
-        return new{T}(nBurnin,samplefrequency,ϵ,nIter,Stochastic,nSamples,nSamplesUsed,MBIndices,ρ,flag)
-=======
     opt::NTuple{N,SOptimizer}
     sample_store::AbstractArray{T,3}
     xview::SubArray{T,2,Matrix{T}}#,Tuple{Base.Slice{Base.OneTo{Int64}},Base.Slice{Base.OneTo{Int64}}},true}
@@ -39,7 +32,6 @@
     function GibbsSampling{T,1}(nBurnin::Int,samplefrequency::Int,ϵ::Real,nFeatures::Int,nSamples::Int,nMinibatch::Int,nLatent::Int) where {T}
         opts = ntuple(_->SOptimizer{T}(VanillaGradDescent(η=1.0)),nLatent)
         new{T,nLatent}(nBurnin,samplefrequency,ϵ,0,false,nSamples,nMinibatch,nSamples/nMinibatch,true,opts)
->>>>>>> 3156259a
     end
 end
 
@@ -90,17 +82,11 @@
     return 0.0
 end
 
-<<<<<<< HEAD
-function sample_global!(model::VGP{T,<:Likelihood,<:GibbsSampling}) where {T}
-    model.Σ .= inv.(Symmetric.(Diagonal.(2.0.*∇E_Σ(model)).+model.invKnn)) # Definition of covariance for full conditional
-    model.μ .= rand.(MvNormal.(model.Σ.*(∇E_μ(model).+model.invKnn.*model.μ₀),model.Σ)) # Sampling of f
-=======
 function sample_global!(∇E_μ::AbstractVector,∇E_Σ::AbstractVector,gp::_MCGP{T}) where {T}
     # @info ∇E_Σ
     # @info eigvals(Matrix(gp.K))
     global Σ = inv(Symmetric(2.0*Diagonal(∇E_Σ)+inv(gp.K)))
     gp.f .= rand(MvNormal(Σ*(∇E_μ+gp.K\gp.μ₀),Σ))
->>>>>>> 3156259a
     return nothing
 end
 
