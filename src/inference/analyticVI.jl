"""
**AnalyticVI**

Variational Inference solver for conjugate or conditionally conjugate likelihoods (non-gaussian are made conjugate via augmentation)
All data is used at each iteration (use AnalyticSVI for Stochastic updates)

```julia
AnalyticVI(;ϵ::T=1e-5)
```
**Keywords arguments**

    - `ϵ::T` : convergence criteria
"""
mutable struct AnalyticVI{T,N} <: VariationalInference{T}
    ϵ::T #Convergence criteria
    nIter::Integer #Number of steps performed
    Stochastic::Bool #Use of mini-batches
    nSamples::Int64
    nMinibatch::Int64 #Size of mini-batches
    ρ::T #Stochastic Coefficient
    HyperParametersUpdated::Bool #To know if the inverse kernel matrix must updated
    vi_opt::NTuple{N,AVIOptimizer}
    MBIndices::Vector{Int64} #Indices of the minibatch
    xview::SubArray{T,2,Matrix{T}}
    yview::AbstractVector

    function AnalyticVI{T}(ϵ::T,optimizer::Optimizer,nMinibatch::Int,Stochastic::Bool) where {T}
        return new{T,1}(ϵ,0,Stochastic,0,nMinibatch,1.0,true,(AVIOptimizer{T}(0,optimizer),))
    end
    function AnalyticVI{T,1}(ϵ::T,Stochastic::Bool,nFeatures::Int,nSamples::Int,nMinibatch::Int,nLatent::Int,optimizer::Optimizer) where {T}
        vi_opts = ntuple(_->AVIOptimizer{T}(nFeatures,optimizer),nLatent)
        new{T,nLatent}(ϵ,0,Stochastic,nSamples,nMinibatch,nSamples/nMinibatch,true,vi_opts,collect(1:nMinibatch))
    end
end


function AnalyticVI(;ϵ::T=1e-5) where {T<:Real}
    AnalyticVI{Float64}(ϵ,VanillaGradDescent(η=1.0),0,false)
end

"""
**AnalyticSVI**
Stochastic Variational Inference solver for conjugate or conditionally conjugate likelihoods (non-gaussian are made conjugate via augmentation)

```julia
AnalyticSVI(nMinibatch::Integer;ϵ::T=1e-5,optimizer::Optimizer=InverseDecay())
```
    - `nMinibatch::Integer` : Number of samples per mini-batches

**Keywords arguments**

    - `ϵ::T` : convergence criteria
    - `optimizer::Optimizer` : Optimizer used for the variational updates. Should be an Optimizer object from the [GradDescent.jl](https://github.com/jacobcvt12/GradDescent.jl) package. Default is `InverseDecay()` (ρ=(τ+iter)^-κ)
"""
function AnalyticSVI(nMinibatch::Integer;ϵ::T=1e-5,optimizer::Optimizer=InverseDecay()) where {T<:Real}
    AnalyticVI{T}(ϵ,optimizer,nMinibatch,true)
end

function Base.show(io::IO,inference::AnalyticVI{T}) where T
    print(io,"Analytic$(inference.Stochastic ? " Stochastic" : "") Variational Inference")
end


## Initialize the final version of the inference object ##
function tuple_inference(i::TInf,nLatent::Integer,nFeatures::Integer,nSamples::Integer,nMinibatch::Integer) where {TInf <: AnalyticVI}
    return TInf(i.ϵ,i.Stochastic,nFeatures,nSamples,nMinibatch,nLatent,i.vi_opt[1].optimizer)
end


## Generic method for variational updates using analytical formulas ##
function variational_updates!(model::AbstractGP{T,L,<:AnalyticVI}) where {T,L}
    local_updates!(model.likelihood,get_y(model),mean_f(model),diag_cov_f(model))
    natural_gradient!.(
        ∇E_μ(model.likelihood,model.inference.vi_opt[1],get_y(model)),
        ∇E_Σ(model.likelihood,model.inference.vi_opt[1],get_y(model)),
        model.inference,model.inference.vi_opt,get_Z(model),model.f)
    global_update!(model)
end

function variational_updates!(model::MOSVGP{T,L,<:AnalyticVI}) where {T,L}
    local_updates!.(model.likelihood,get_y(model),mean_f(model),diag_cov_f(model)) # Compute the local updates given the expectations of f
    # for i in 1:model.nLatent
    #     local_updates!.(model.likelihood,get_y(model),mean_f(model),diag_cov_f(model)) # Compute the local updates given the expectations of f
    #     natural_gradient!(∇E_μ(model)[i],∇E_Σ(model)[i],model.inference,model.inference.vi_opt[i],get_Z(model)[i],model.f[i])
    #     global_update!(model) # Update η₁ and η₂
    # end
    natural_gradient!.(∇E_μ(model), ∇E_Σ(model), model.inference,
        model.inference.vi_opt, get_Z(model), model.f) # Compute the natural gradients of u given the weighted sum of the gradient of f
    global_update!(model) # Update η₁ and η₂
end

## Wrappers for tuple of 1 element
local_updates!(l::Likelihood,y,μ::Tuple{<:AbstractVector{T}},Σ::Tuple{<:AbstractVector{T}}) where {T} = local_updates!(l,y,first(μ),first(Σ))
expec_log_likelihood(l::Likelihood,i::AnalyticVI,y,μ::Tuple{<:AbstractVector{T}},Σ::Tuple{<:AbstractVector{T}}) where {T} = expec_log_likelihood(l,i,y,first(μ),first(Σ))

## Coordinate ascent updates on the natural parameters ##
function natural_gradient!(∇E_μ::AbstractVector,∇E_Σ::AbstractVector,i::AnalyticVI,opt::AVIOptimizer,X::AbstractMatrix,gp::_VGP{T}) where {T,L}
    gp.η₁ .= ∇E_μ .+ gp.K \ gp.μ₀(X)
    gp.η₂ .= -Symmetric(Diagonal(∇E_Σ) + 0.5 * inv(gp.K).mat)
end

<<<<<<< HEAD
function ∇η₁(∇μ::AbstractVector{T},ρ::Real,κ::AbstractMatrix{T},invKmm::Symmetric{T,Matrix{T}},μ₀::PriorMean,η₁::AbstractVector{T}) where {T<:Real}
    transpose(κ)*(ρ*∇μ) + invKmm*μ₀ - η₁
=======
#Computation of the natural gradient for the natural parameters
function natural_gradient!(∇E_μ::AbstractVector{T},∇E_Σ::AbstractVector{T},i::AnalyticVI,opt::AVIOptimizer,Z::AbstractMatrix,gp::_SVGP{T}) where {T<:Real,L}
    opt.∇η₁ .= ∇η₁(∇E_μ, i.ρ, gp.κ, gp.K, gp.μ₀(Z), gp.η₁)
    opt.∇η₂ .= ∇η₂(∇E_Σ, i.ρ, gp.κ, gp.K, gp.η₂)
>>>>>>> 96cb71f6
end

function ∇η₁(∇μ::AbstractVector{T},ρ::Real,κ::AbstractMatrix{T},K::PDMat{T,Matrix{T}},μ₀::AbstractVector,η₁::AbstractVector{T}) where {T <: Real}
    transpose(κ)*(ρ * ∇μ) + (K \ μ₀) - η₁
end

<<<<<<< HEAD
"""Computation of the natural gradient for the natural parameters"""
function natural_gradient!(model::OnlineVGP{L,AnalyticVI{T}}) where {T<:Real,L<:Likelihood{T}}
    model.η₁ .= model.invKmm.*model.μ₀ + transpose.(model.κ).*∇μ(model) .+ transpose.(model.κₐ).*model.prevη₁
    model.η₂ .= -0.5*Symmetric.(transpose.(model.κ).*Diagonal{T}.(∇Σ(model)).*model.κ.+transpose.(model.κₐ).*model.invDₐ.*model.κₐ.+model.invKmm)
end

"""Conversion from natural to standard distribution parameters"""
function global_update!(model::VGP{L,AnalyticVI{T}}) where {L<:Likelihood,T}
    model.Σ .= -0.5.*inv.(model.η₂)
    model.μ .= model.Σ.*model.η₁
=======
function ∇η₂(θ::AbstractVector{T},ρ::Real,κ::AbstractMatrix{<:Real},K::PDMat{T,Matrix{T}},η₂::Symmetric{T,Matrix{T}}) where {T<:Real}
    -(ρκdiagθκ(ρ, κ, θ) + 0.5 * inv(K).mat) - η₂
>>>>>>> 96cb71f6
end

global_update!(model::VGP{T,L,<:AnalyticVI}) where {T,L} = global_update!.(model.f)

global_update!(gp::_VGP,opt::AVIOptimizer,i::AnalyticVI) = global_update!(gp)


#Update of the natural parameters and conversion from natural to standard distribution parameters
function global_update!(model::Union{SVGP{T,L,TInf},MOSVGP{T,L,TInf}}) where {T,L,TInf<:AnalyticVI}
    global_update!.(model.f,model.inference.vi_opt,model.inference)
end

function global_update!(gp::_SVGP,opt::AVIOptimizer,i::AnalyticVI)
    if isstochastic(i)
        Δ = GradDescent.update(opt.optimizer,vcat(opt.∇η₁,opt.∇η₂[:]))
        gp.η₁ .+= Δ[1:gp.dim]
        gp.η₂ .= Symmetric(gp.η₂ + reshape(Δ[(gp.dim+1):end],gp.dim,gp.dim))
    else
        gp.η₁ .+= opt.∇η₁
        gp.η₂ .= Symmetric(opt.∇η₂ + gp.η₂)
    end
<<<<<<< HEAD
    model.Σ .= -0.5.*inv.(model.η₂)
    model.μ .= model.Σ.*model.η₁
end


"""Conversion from natural to standard distribution parameters"""
function global_update!(model::OnlineVGP{L,AnalyticVI{T}}) where {L<:Likelihood,T}
    model.Σ = -0.5.*inv.(model.η₂)
    model.μ = model.Σ.*model.η₁
=======
    global_update!(gp)
end


function ELBO(model::AbstractGP{T,L,<:AnalyticVI}) where {T,L}
    tot = zero(T)
    tot += model.inference.ρ*expec_log_likelihood(model.likelihood,model.inference,get_y(model),mean_f(model),diag_cov_f(model))
    tot -= GaussianKL(model)
    tot -= model.inference.ρ*AugmentedKL(model.likelihood,get_y(model))
>>>>>>> 96cb71f6
end<|MERGE_RESOLUTION|>--- conflicted
+++ resolved
@@ -99,36 +99,23 @@
     gp.η₂ .= -Symmetric(Diagonal(∇E_Σ) + 0.5 * inv(gp.K).mat)
 end
 
-<<<<<<< HEAD
-function ∇η₁(∇μ::AbstractVector{T},ρ::Real,κ::AbstractMatrix{T},invKmm::Symmetric{T,Matrix{T}},μ₀::PriorMean,η₁::AbstractVector{T}) where {T<:Real}
-    transpose(κ)*(ρ*∇μ) + invKmm*μ₀ - η₁
-=======
 #Computation of the natural gradient for the natural parameters
 function natural_gradient!(∇E_μ::AbstractVector{T},∇E_Σ::AbstractVector{T},i::AnalyticVI,opt::AVIOptimizer,Z::AbstractMatrix,gp::_SVGP{T}) where {T<:Real,L}
     opt.∇η₁ .= ∇η₁(∇E_μ, i.ρ, gp.κ, gp.K, gp.μ₀(Z), gp.η₁)
     opt.∇η₂ .= ∇η₂(∇E_Σ, i.ρ, gp.κ, gp.K, gp.η₂)
->>>>>>> 96cb71f6
 end
 
 function ∇η₁(∇μ::AbstractVector{T},ρ::Real,κ::AbstractMatrix{T},K::PDMat{T,Matrix{T}},μ₀::AbstractVector,η₁::AbstractVector{T}) where {T <: Real}
     transpose(κ)*(ρ * ∇μ) + (K \ μ₀) - η₁
 end
 
-<<<<<<< HEAD
+function ∇η₂(θ::AbstractVector{T},ρ::Real,κ::AbstractMatrix{<:Real},K::PDMat{T,Matrix{T}},η₂::Symmetric{T,Matrix{T}}) where {T<:Real}
+    -(ρκdiagθκ(ρ, κ, θ) + 0.5 * inv(K).mat) - η₂
 """Computation of the natural gradient for the natural parameters"""
 function natural_gradient!(model::OnlineVGP{L,AnalyticVI{T}}) where {T<:Real,L<:Likelihood{T}}
     model.η₁ .= model.invKmm.*model.μ₀ + transpose.(model.κ).*∇μ(model) .+ transpose.(model.κₐ).*model.prevη₁
     model.η₂ .= -0.5*Symmetric.(transpose.(model.κ).*Diagonal{T}.(∇Σ(model)).*model.κ.+transpose.(model.κₐ).*model.invDₐ.*model.κₐ.+model.invKmm)
 end
-
-"""Conversion from natural to standard distribution parameters"""
-function global_update!(model::VGP{L,AnalyticVI{T}}) where {L<:Likelihood,T}
-    model.Σ .= -0.5.*inv.(model.η₂)
-    model.μ .= model.Σ.*model.η₁
-=======
-function ∇η₂(θ::AbstractVector{T},ρ::Real,κ::AbstractMatrix{<:Real},K::PDMat{T,Matrix{T}},η₂::Symmetric{T,Matrix{T}}) where {T<:Real}
-    -(ρκdiagθκ(ρ, κ, θ) + 0.5 * inv(K).mat) - η₂
->>>>>>> 96cb71f6
 end
 
 global_update!(model::VGP{T,L,<:AnalyticVI}) where {T,L} = global_update!.(model.f)
@@ -150,17 +137,6 @@
         gp.η₁ .+= opt.∇η₁
         gp.η₂ .= Symmetric(opt.∇η₂ + gp.η₂)
     end
-<<<<<<< HEAD
-    model.Σ .= -0.5.*inv.(model.η₂)
-    model.μ .= model.Σ.*model.η₁
-end
-
-
-"""Conversion from natural to standard distribution parameters"""
-function global_update!(model::OnlineVGP{L,AnalyticVI{T}}) where {L<:Likelihood,T}
-    model.Σ = -0.5.*inv.(model.η₂)
-    model.μ = model.Σ.*model.η₁
-=======
     global_update!(gp)
 end
 
@@ -170,5 +146,4 @@
     tot += model.inference.ρ*expec_log_likelihood(model.likelihood,model.inference,get_y(model),mean_f(model),diag_cov_f(model))
     tot -= GaussianKL(model)
     tot -= model.inference.ρ*AugmentedKL(model.likelihood,get_y(model))
->>>>>>> 96cb71f6
 end