"""
**AnalyticVI**

Variational Inference solver for conjugate or conditionally conjugate likelihoods (non-gaussian are made conjugate via augmentation)
All data is used at each iteration (use AnalyticSVI for Stochastic updates)

```julia
AnalyticVI(;ϵ::T=1e-5)
```
**Keywords arguments**

    - `ϵ::T` : convergence criteria
"""
mutable struct AnalyticVI{T,N} <: VariationalInference{T}
    ϵ::T #Convergence criteria
    nIter::Integer #Number of steps performed
    Stochastic::Bool #Use of mini-batches
    nSamples::Int64
    nMinibatch::Int64 #Size of mini-batches
    ρ::T #Stochastic Coefficient
    HyperParametersUpdated::Bool #To know if the inverse kernel matrix must updated
    vi_opt::NTuple{N,AVIOptimizer}
    MBIndices::Vector{Int64} #Indices of the minibatch
    xview::SubArray{T,2,Matrix{T}}
    yview::AbstractVector

    function AnalyticVI{T}(ϵ::T,optimizer::Optimizer,nMinibatch::Int,Stochastic::Bool) where {T}
        return new{T,1}(ϵ,0,Stochastic,0,nMinibatch,1.0,true,(AVIOptimizer{T}(0,optimizer),))
    end
    function AnalyticVI{T,1}(ϵ::T,Stochastic::Bool,nFeatures::Int,nSamples::Int,nMinibatch::Int,nLatent::Int,optimizer::Optimizer) where {T}
        vi_opts = ntuple(_->AVIOptimizer{T}(nFeatures,optimizer),nLatent)
        new{T,nLatent}(ϵ,0,Stochastic,nSamples,nMinibatch,nSamples/nMinibatch,true,vi_opts,collect(1:nMinibatch))
    end
end


function AnalyticVI(;ϵ::T=1e-5) where {T<:Real}
    AnalyticVI{Float64}(ϵ,VanillaGradDescent(η=1.0),0,false)
end

"""
**AnalyticSVI**
Stochastic Variational Inference solver for conjugate or conditionally conjugate likelihoods (non-gaussian are made conjugate via augmentation)

```julia
AnalyticSVI(nMinibatch::Integer;ϵ::T=1e-5,optimizer::Optimizer=InverseDecay())
```
    - `nMinibatch::Integer` : Number of samples per mini-batches

**Keywords arguments**

    - `ϵ::T` : convergence criteria
    - `optimizer::Optimizer` : Optimizer used for the variational updates. Should be an Optimizer object from the [GradDescent.jl](https://github.com/jacobcvt12/GradDescent.jl) package. Default is `InverseDecay()` (ρ=(τ+iter)^-κ)
"""
function AnalyticSVI(nMinibatch::Integer;ϵ::T=1e-5,optimizer::Optimizer=InverseDecay()) where {T<:Real}
    AnalyticVI{T}(ϵ,optimizer,nMinibatch,true)
end

function Base.show(io::IO,inference::AnalyticVI{T}) where T
    print(io,"Analytic$(inference.Stochastic ? " Stochastic" : "") Variational Inference")
end


## Initialize the final version of the inference object ##
function tuple_inference(i::TInf,nLatent::Integer,nFeatures::Integer,nSamples::Integer,nMinibatch::Integer) where {TInf <: AnalyticVI}
    return TInf(i.ϵ,i.Stochastic,nFeatures,nSamples,nMinibatch,nLatent,i.vi_opt[1].optimizer)
end


## Generic method for variational updates using analytical formulas ##
function variational_updates!(model::AbstractGP{T,L,<:AnalyticVI}) where {T,L}
    local_updates!(model.likelihood,get_y(model),mean_f(model),diag_cov_f(model))
    natural_gradient!.(
        ∇E_μ(model.likelihood,model.inference.vi_opt[1],get_y(model)),
        ∇E_Σ(model.likelihood,model.inference.vi_opt[1],get_y(model)),
        model.inference,model.inference.vi_opt,get_Z(model),model.f)
    global_update!(model)
end

function variational_updates!(model::MOSVGP{T,L,<:AnalyticVI}) where {T,L}
    local_updates!.(model.likelihood,get_y(model),mean_f(model),diag_cov_f(model)) # Compute the local updates given the expectations of f
    # for i in 1:model.nLatent
    #     local_updates!.(model.likelihood,get_y(model),mean_f(model),diag_cov_f(model)) # Compute the local updates given the expectations of f
    #     natural_gradient!(∇E_μ(model)[i],∇E_Σ(model)[i],model.inference,model.inference.vi_opt[i],get_Z(model)[i],model.f[i])
    #     global_update!(model) # Update η₁ and η₂
    # end
    natural_gradient!.(∇E_μ(model), ∇E_Σ(model), model.inference,
        model.inference.vi_opt, get_Z(model), model.f) # Compute the natural gradients of u given the weighted sum of the gradient of f
    global_update!(model) # Update η₁ and η₂
end

## Wrappers for tuple of 1 element
local_updates!(l::Likelihood,y,μ::Tuple{<:AbstractVector{T}},Σ::Tuple{<:AbstractVector{T}}) where {T} = local_updates!(l,y,first(μ),first(Σ))
expec_log_likelihood(l::Likelihood,i::AnalyticVI,y,μ::Tuple{<:AbstractVector{T}},Σ::Tuple{<:AbstractVector{T}}) where {T} = expec_log_likelihood(l,i,y,first(μ),first(Σ))

## Coordinate ascent updates on the natural parameters ##
function natural_gradient!(∇E_μ::AbstractVector,∇E_Σ::AbstractVector,i::AnalyticVI,opt::AVIOptimizer,X::AbstractMatrix,gp::_VGP{T}) where {T,L}
    gp.η₁ .= ∇E_μ .+ gp.K \ gp.μ₀(X)
    gp.η₂ .= -Symmetric(Diagonal(∇E_Σ) + 0.5 * inv(gp.K).mat)
end

#Computation of the natural gradient for the natural parameters
function natural_gradient!(∇E_μ::AbstractVector{T},∇E_Σ::AbstractVector{T},i::AnalyticVI,opt::AVIOptimizer,Z::AbstractMatrix,gp::_SVGP{T}) where {T<:Real,L}
    opt.∇η₁ .= ∇η₁(∇E_μ, i.ρ, gp.κ, gp.K, gp.μ₀(Z), gp.η₁)
    opt.∇η₂ .= ∇η₂(∇E_Σ, i.ρ, gp.κ, gp.K, gp.η₂)
end

function ∇η₁(∇μ::AbstractVector{T},ρ::Real,κ::AbstractMatrix{T},K::PDMat{T,Matrix{T}},μ₀::AbstractVector,η₁::AbstractVector{T}) where {T <: Real}
    transpose(κ)*(ρ * ∇μ) + (K \ μ₀) - η₁
end

function ∇η₂(θ::AbstractVector{T},ρ::Real,κ::AbstractMatrix{<:Real},K::PDMat{T,Matrix{T}},η₂::Symmetric{T,Matrix{T}}) where {T<:Real}
<<<<<<< HEAD
    -(ρκdiagθκ(ρ, κ, θ) + 0.5 * inv(K)) - η₂
=======
    -(ρκdiagθκ(ρ, κ, θ) + 0.5 * inv(K).mat) - η₂
>>>>>>> c96ea409
end

global_update!(model::VGP{T,L,<:AnalyticVI}) where {T,L} = global_update!.(model.f)

global_update!(gp::_VGP,opt::AVIOptimizer,i::AnalyticVI) = global_update!(gp)


#Update of the natural parameters and conversion from natural to standard distribution parameters
function global_update!(model::Union{SVGP{T,L,TInf},MOSVGP{T,L,TInf}}) where {T,L,TInf<:AnalyticVI}
    global_update!.(model.f,model.inference.vi_opt,model.inference)
end

function global_update!(gp::_SVGP,opt::AVIOptimizer,i::AnalyticVI)
    if isstochastic(i)
        Δ = GradDescent.update(opt.optimizer,vcat(opt.∇η₁,opt.∇η₂[:]))
        gp.η₁ .+= Δ[1:gp.dim]
        gp.η₂ .= Symmetric(gp.η₂ + reshape(Δ[(gp.dim+1):end],gp.dim,gp.dim))
    else
        gp.η₁ .+= opt.∇η₁
        gp.η₂ .= Symmetric(opt.∇η₂ + gp.η₂)
    end
    global_update!(gp)
end


function ELBO(model::AbstractGP{T,L,<:AnalyticVI}) where {T,L}
    tot = zero(T)
    tot += model.inference.ρ*expec_log_likelihood(model.likelihood,model.inference,get_y(model),mean_f(model),diag_cov_f(model))
    tot -= GaussianKL(model)
    tot -= model.inference.ρ*AugmentedKL(model.likelihood,get_y(model))
end<|MERGE_RESOLUTION|>--- conflicted
+++ resolved
@@ -110,11 +110,7 @@
 end
 
 function ∇η₂(θ::AbstractVector{T},ρ::Real,κ::AbstractMatrix{<:Real},K::PDMat{T,Matrix{T}},η₂::Symmetric{T,Matrix{T}}) where {T<:Real}
-<<<<<<< HEAD
-    -(ρκdiagθκ(ρ, κ, θ) + 0.5 * inv(K)) - η₂
-=======
     -(ρκdiagθκ(ρ, κ, θ) + 0.5 * inv(K).mat) - η₂
->>>>>>> c96ea409
 end
 
 global_update!(model::VGP{T,L,<:AnalyticVI}) where {T,L} = global_update!.(model.f)
