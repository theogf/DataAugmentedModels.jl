--- conflicted
+++ resolved
@@ -23,14 +23,6 @@
     xview::AbstractArray
     yview::AbstractVector
 
-<<<<<<< HEAD
-    function AnalyticVI{T}(ϵ::T,optimizer,nMinibatch::Int,Stochastic::Bool) where {T}
-        return new{T,1}(ϵ,0,Stochastic,0,nMinibatch,1.0,true,(AVIOptimizer{T}(0,optimizer),))
-    end
-    function AnalyticVI{T,1}(ϵ::T,Stochastic::Bool,nFeatures::Int,nSamples::Int,nMinibatch::Int,nLatent::Int,optimizer) where {T}
-        vi_opts = ntuple(_->AVIOptimizer{T}(nFeatures,optimizer),nLatent)
-        new{T,nLatent}(ϵ,0,Stochastic,nSamples,nMinibatch,nSamples/nMinibatch,true,vi_opts,collect(1:nMinibatch))
-=======
     function AnalyticVI{T}(
         ϵ::T,
         optimiser,
@@ -69,18 +61,12 @@
             vi_opts,
             collect(1:nMinibatch),
         )
->>>>>>> f47cfb51
     end
 end
 
 
-<<<<<<< HEAD
-function AnalyticVI(;ϵ::T=1e-5) where {T<:Real}
-    AnalyticVI{Float64}(ϵ,Flux.Descent(1.0),0,false)
-=======
 function AnalyticVI(; ϵ::T = 1e-5) where {T<:Real}
     AnalyticVI{T}(ϵ, Descent(1.0), 0, false)
->>>>>>> f47cfb51
 end
 
 """
@@ -88,23 +74,13 @@
 Stochastic Variational Inference solver for conjugate or conditionally conjugate likelihoods (non-gaussian are made conjugate via augmentation)
 
 ```julia
-<<<<<<< HEAD
-AnalyticSVI(nMinibatch::Integer;ϵ::T=1e-5,optimizer=Flux.ADAM(0.01))
-=======
 AnalyticSVI(nMinibatch::Integer;ϵ::T=1e-5,optimiser=RobbinsMonro())
->>>>>>> f47cfb51
 ```
     - `nMinibatch::Integer` : Number of samples per mini-batches
 
 **Keywords arguments**
 
     - `ϵ::T` : convergence criteria
-<<<<<<< HEAD
-    - `optimizer` : Optimizer used for the variational updates. Should be an object from the [Flux.jl](https://fluxml.ai/Flux.jl/stable/training/optimisers/). Default is `ADAM(0.01)`
-"""
-function AnalyticSVI(nMinibatch::Integer;ϵ::T=1e-5,optimizer=Flux.ADAM(0.01)) where {T<:Real}
-    AnalyticVI{T}(ϵ,optimizer,nMinibatch,true)
-=======
     - `optimiser` : Optimiser used for the variational updates. Should be an Optimiser object from the [Flux.jl](https://github.com/FluxML/Flux.jl) library, see list here [Optimisers](https://fluxml.ai/Flux.jl/stable/training/optimisers/) and on [this list](https://github.com/theogf/AugmentedGaussianProcesses.jl/tree/master/src/inference/optimisers.jl). Default is `RobbinsMonro()` (ρ=(τ+iter)^-κ)
 """
 function AnalyticSVI(
@@ -113,7 +89,6 @@
     optimiser = RobbinsMonro(),
 ) where {T<:Real}
     AnalyticVI{T}(ϵ, optimiser, nMinibatch, true)
->>>>>>> f47cfb51
 end
 
 function Base.show(io::IO, inference::AnalyticVI{T}) where {T}
@@ -145,18 +120,13 @@
 
 
 ## Generic method for variational updates using analytical formulas ##
-<<<<<<< HEAD
 @traitfn function variational_updates!(model::TGP) where {T,L,TGP<:AbstractGP{T,L,<:AnalyticVI};!IsMultiOutput{TGP}}
-    local_updates!(model.likelihood,get_y(model),mean_f(model),diag_cov_f(model))
-=======
-function variational_updates!(model::AbstractGP{T,L,<:AnalyticVI}) where {T,L}
     local_updates!(
         model.likelihood,
         get_y(model),
         mean_f(model),
         diag_cov_f(model),
     )
->>>>>>> f47cfb51
     natural_gradient!.(
         ∇E_μ(model.likelihood, model.inference.vi_opt[1], get_y(model)),
         ∇E_Σ(model.likelihood, model.inference.vi_opt[1], get_y(model)),
@@ -168,18 +138,7 @@
     global_update!(model)
 end
 
-<<<<<<< HEAD
 @traitfn function variational_updates!(model::TGP) where {T,L,TGP<:AbstractGP{T,L,<:AnalyticVI};IsMultiOutput{TGP}}
-    local_updates!.(model.likelihood,get_y(model),mean_f(model),diag_cov_f(model)) # Compute the local updates given the expectations of f
-    # for i in 1:model.nLatent
-    #     local_updates!.(model.likelihood,get_y(model),mean_f(model),diag_cov_f(model)) # Compute the local updates given the expectations of f
-    #     natural_gradient!(∇E_μ(model)[i],∇E_Σ(model)[i],model.inference,model.inference.vi_opt[i],get_Z(model)[i],model.f[i])
-    #     global_update!(model) # Update η₁ and η₂
-    # end
-    natural_gradient!.(∇E_μ(model), ∇E_Σ(model), model.inference,
-        model.inference.vi_opt, get_Z(model), model.f) # Compute the natural gradients of u given the weighted sum of the gradient of f
-=======
-function variational_updates!(model::MOSVGP{T,L,<:AnalyticVI}) where {T,L}
     local_updates!.(
         model.likelihood,
         get_y(model),
@@ -194,7 +153,6 @@
         get_Z(model),
         model.f,
     ) # Compute the natural gradients of u given the weighted sum of the gradient of f
->>>>>>> f47cfb51
     global_update!(model) # Update η₁ and η₂
 end
 
@@ -289,15 +247,8 @@
 global_update!(gp::_OSVGP, opt, i) = global_update!(gp)
 
 #Update of the natural parameters and conversion from natural to standard distribution parameters
-<<<<<<< HEAD
 @traitfn function global_update!(model::TGP) where {T,L,TGP<:AbstractGP{T,L,<:AnalyticVI};!IsFull{TGP}}
-    global_update!.(model.f,model.inference.vi_opt,model.inference)
-=======
-function global_update!(
-    model::Union{SVGP{T,L,TInf},MOSVGP{T,L,TInf}},
-) where {T,L,TInf<:AnalyticVI}
     global_update!.(model.f, model.inference.vi_opt, model.inference)
->>>>>>> f47cfb51
 end
 
 function global_update!(gp::_SVGP, opt::AVIOptimizer, i::AnalyticVI)
@@ -324,8 +275,8 @@
             diag_cov_f(model),
         )
     tot -= GaussianKL(model)
-<<<<<<< HEAD
-    tot -= model.inference.ρ*AugmentedKL(model.likelihood,get_y(model))
+    tot -= model.inference.ρ * AugmentedKL(model.likelihood, get_y(model))
+    tot -= extraKL(model)
 end
 
 @traitfn function ELBO(model::TGP) where {T,L,TGP<:AbstractGP{T,L,<:AnalyticVI};IsMultiOutput{TGP}}
@@ -333,8 +284,4 @@
     tot += model.inference.ρ*sum(expec_log_likelihood.(model.likelihood,model.inference,get_y(model),mean_f(model),diag_cov_f(model)))
     tot -= GaussianKL(model)
     tot -= model.inference.ρ*sum(AugmentedKL.(model.likelihood,get_y(model)))
-=======
-    tot -= model.inference.ρ * AugmentedKL(model.likelihood, get_y(model))
-    tot -= extraKL(model)
->>>>>>> f47cfb51
 end