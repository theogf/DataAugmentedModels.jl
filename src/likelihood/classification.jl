abstract type ClassificationLikelihood{T<:Real} <: AbstractLikelihood{T} end

include("logistic.jl")
include("bayesiansvm.jl")

""" Return the labels in a vector of vectors for multiple outputs"""
function treat_labels!(y::AbstractVector{<:Real}, likelihood::ClassificationLikelihood)
    labels = unique(y)
    @assert length(labels) <= 2 "Labels of y should be binary {-1,1} or {0,1}"
    if sort(Int64.(labels)) == [0; 1]
        return (y .- 0.5) * 2, 1, likelihood
    elseif sort(Int64.(labels)) == [-1; 1]
        return y, 1, likelihood
    else
        throw(AssertionError("Labels of y should be binary {-1,1} or {0,1}"))
    end
end

function treat_labels!(y::AbstractVector, likelihood::ClassificationLikelihood)
    return error(
        "For classification target(s) should be real valued (Bool, Integer or Float)"
    )
end

<<<<<<< HEAD
predict_y(::ClassificationLikelihood, μ::AbstractVector{<:Real}) = μ .> 0
predict_y(::ClassificationLikelihood, μ::AbstractVector{<:AbstractVector}) =
    first(μ) .> 0
=======
predict_y(l::ClassificationLikelihood, μ::AbstractVector{<:Real}) = sign.(μ)
function predict_y(l::ClassificationLikelihood, μ::AbstractVector{<:AbstractVector})
    return sign.(first(μ))
end
>>>>>>> 05502e8c
<|MERGE_RESOLUTION|>--- conflicted
+++ resolved
@@ -22,13 +22,6 @@
     )
 end
 
-<<<<<<< HEAD
 predict_y(::ClassificationLikelihood, μ::AbstractVector{<:Real}) = μ .> 0
 predict_y(::ClassificationLikelihood, μ::AbstractVector{<:AbstractVector}) =
-    first(μ) .> 0
-=======
-predict_y(l::ClassificationLikelihood, μ::AbstractVector{<:Real}) = sign.(μ)
-function predict_y(l::ClassificationLikelihood, μ::AbstractVector{<:AbstractVector})
-    return sign.(first(μ))
-end
->>>>>>> 05502e8c
+    first(μ) .> 0