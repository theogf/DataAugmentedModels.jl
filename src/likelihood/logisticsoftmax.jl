--- conflicted
+++ resolved
@@ -155,7 +155,6 @@
     return model.inference.ρ*tot
 end
 
-<<<<<<< HEAD
 function grad_samples(model::GP{<:LogisticSoftMaxLikelihood},samples::AbstractMatrix,index::Integer)
     class = model.likelihood.y_class[index]
     grad_μ = zeros(model.nLatent)
@@ -182,15 +181,6 @@
     for i in 1:nSamples
         σ = logistic(samples[i,:])
         samples[i,:]  .= logisticsoftmax(samples[i,:])
-=======
-function treat_samples(model::GP{<:LogisticSoftMaxLikelihood},samples::AbstractMatrix,index::Integer)
-    class = model.likelihood.ind_mapping[model.likelihood.y_class[index]]
-    grad_μ = zeros(model.nLatent)
-    grad_Σ = zeros(model.nLatent)
-    for i in 1:size(samples,1)
-        σ = logit.(samples[i,:])
-        samples[i,:]  .= σ./sum(σ)
->>>>>>> 759d59cc
         s = samples[i,class]
         g_μ = grad_logisticsoftmax(samples[i,:],σ,class)
         grad_μ .+= g_μ./s
