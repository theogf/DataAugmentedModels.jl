"""
    NegBinomialLikelihood(r::Real=10)

[Negative Binomial likelihood](https://en.wikipedia.org/wiki/Negative_binomial_distribution) with number of failures `r`
```math
    p(y|r, f) = binomial(y + r - 1, y) (1 - σ(f))ʳ σ(f)ʸ
    p(y|r, f) = Γ(y + r)/Γ(y + 1)Γ(r) (1 - σ(f))ʳ σ(f)ʸ
```
Where `σ` is the logistic function

"""
struct NegBinomialLikelihood{T<:Real,Tr<:Real,A<:AbstractVector{T}} <: EventLikelihood{T}
    r::Tr
    c::A
    θ::A
    function NegBinomialLikelihood{T}(r::Real) where {T<:Real}
        new{T,typeof(r),Vector{T}}(r)
    end
    function NegBinomialLikelihood{T}(
        r::Real,
        c::A,
        θ::A,
    ) where {T<:Real,A<:AbstractVector{T}}
        new{T,typeof(r),A}(r, c, θ)
    end
end

function NegBinomialLikelihood(r::Real = 10)
    NegBinomialLikelihood{Float64}(r)
end

implemented(::NegBinomialLikelihood, ::Union{<:AnalyticVI,<:GibbsSampling}) =
    true

function init_likelihood(
    likelihood::NegBinomialLikelihood{T},
    ::Inference{T},
    ::Int,
    nSamplesUsed::Int,
) where {T}
    NegBinomialLikelihood{T}(
        likelihood.r,
        rand(T, nSamplesUsed),
        zeros(T, nSamplesUsed),
    )
end

function (l::NegBinomialLikelihood)(y::Real, f::Real)
    Distributions.pdf(NegativeBinomial(lr, get_p(l, f)), y)
end

function Distributions.loglikelihood(l::NegBinomialLikelihood, y::Real, f::Real)
    Distributions.logpdf(NegativeBinomial(lr, get_p(l, f)), y)
end

function expec_count(l::NegBinomialLikelihood, f)
    broadcast((p, r) -> p * r ./ (1 .- p), get_p.(l, f), l.r)
end

function get_p(::NegBinomialLikelihood, f)
    logistic.(f)
end

<<<<<<< HEAD
function Base.show(io::IO, model::NegBinomialLikelihood{T}) where {T}
    print(io, "Negative Binomial Likelihood (r = $(model.r))")
=======
function Base.show(io::IO, l::NegBinomialLikelihood{T}) where {T}
    print(io, "Negative Binomial Likelihood (r = $(l.r))")
>>>>>>> 641bb6e4
end

function compute_proba(
    l::NegBinomialLikelihood{T},
    μ::AbstractVector{<:Real},
    σ²::AbstractVector{<:Real},
) where {T<:Real}
    N = length(μ)
    pred = zeros(T, N)
    sig_pred = zeros(T, N)
    for i = 1:N
        x = pred_nodes .* sqrt(max(σ²[i], zero(T))) .+ μ[i]
        pred[i] = dot(pred_weights, get_p.(l, x))
        sig_pred[i] = dot(pred_weights, get_p.(l, x) .^ 2) - pred[i]^2
    end
    return pred, sig_pred
end

## Local Updates ##

function local_updates!(
    l::NegBinomialLikelihood{T},
    y::AbstractVector,
    μ::AbstractVector,
    Σ::AbstractVector,
) where {T}
    @. l.c = sqrt(abs2(μ) + Σ)
    @. l.θ = (l.r + y) / l.c * tanh(0.5 * l.c)
end

function sample_local!(
    l::NegBinomialLikelihood,
    y::AbstractVector,
    f::AbstractVector,
)
    pg = PolyaGammaDist()
    set_ω!(l, draw.([pg], y .- l.r, f))
end

## Global Updates ##

@inline ∇E_μ(
    l::NegBinomialLikelihood{T},
    ::AOptimizer,
    y::AbstractVector,
) where {T} = (0.5 * (y .- l.r),)
@inline ∇E_Σ(
    l::NegBinomialLikelihood{T},
    ::AOptimizer,
    y::AbstractVector,
) where {T} = (0.5 .* l.θ,)

## ELBO Section ##

AugmentedKL(l::NegBinomialLikelihood, y::AbstractVector) =
    PolyaGammaKL(l, y)

function logabsbinomial(n, k)
    log(binomial(n, k))
end

function negbin_logconst(y, r::Real)
    loggamma.(y .+ r) - loggamma.(y .+ 1) .- loggamma(r)
end

function negbin_logconst(y, r::Int)
    logabsbinomial.(y .+ (r - 1), y)
end

function expec_log_likelihood(
    l::NegBinomialLikelihood{T},
    ::AnalyticVI,
    y::AbstractVector,
    μ::AbstractVector,
    diag_cov::AbstractVector,
) where {T}
    tot = sum(negbin_logconst(y, l.r)) - log(2.0) * sum(y .+ l.r)
    tot +=
        0.5 * dot(μ, (y .- l.r)) - 0.5 * dot(l.θ, μ) - 0.5 * dot(l.θ, diag_cov)
    return tot
end

function PolyaGammaKL(l::NegBinomialLikelihood, y::AbstractVector)
    PolyaGammaKL(y .+ l.r, l.c, l.θ)
end<|MERGE_RESOLUTION|>--- conflicted
+++ resolved
@@ -61,13 +61,8 @@
     logistic.(f)
 end
 
-<<<<<<< HEAD
-function Base.show(io::IO, model::NegBinomialLikelihood{T}) where {T}
-    print(io, "Negative Binomial Likelihood (r = $(model.r))")
-=======
 function Base.show(io::IO, l::NegBinomialLikelihood{T}) where {T}
     print(io, "Negative Binomial Likelihood (r = $(l.r))")
->>>>>>> 641bb6e4
 end
 
 function compute_proba(
