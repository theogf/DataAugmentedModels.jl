--- conflicted
+++ resolved
@@ -59,20 +59,9 @@
     pred = zeros(T,N)
     σ²_pred = zeros(T,N)
     for i in 1:N
-<<<<<<< HEAD
-        if σ²[i] <= 0.0
-            pred[i] = logistic(μ[i])
-        else
-            nodes = pred_nodes.*sqrt2.*sqrt.(σ²[i]).+μ[i]
-            pred[i] = dot(pred_weights,logistic.(nodes))
-            sig_pred[i] = dot(pred_weights,logistic.(nodes).^2)-pred[i]^2
-            nodes = pred_nodes.*sqrt2.*sqrt.(σ²[i]).+μ[i]
-        end
-=======
         x = pred_nodes.*sqrt(max(σ²[i],zero(T))).+μ[i]
         pred[i] = dot(pred_weights,logistic.(x))
         σ²_pred[i] = max(dot(pred_weights,logistic.(x).^2)-pred[i]^2,zero(T))
->>>>>>> 3156259a
     end
     return pred, σ²_pred
 end
@@ -86,12 +75,7 @@
 
 function sample_local!(l::LogisticLikelihood,y::AbstractVector,f::AbstractVector) where {T}
     pg = PolyaGammaDist()
-<<<<<<< HEAD
-    model.likelihood.θ .= broadcast((μ::AbstractVector{<:Real})->draw.([pg],[1.0],μ),model.μ) #Sample from ω
-    return nothing
-=======
     set_ω!(l,draw.([pg],[1.0],f))
->>>>>>> 3156259a
 end
 
 ### Natural Gradient Section ###
@@ -117,18 +101,4 @@
 
 @inline grad_log_pdf(::LogisticLikelihood{T},y::Real,f::Real) where {T} = y*logistic(-y*f)
 
-<<<<<<< HEAD
-function gradpdf(::LogisticLikelihood,y::Int,f::T) where {T<:Real}
-    σ=logistic(y*f)
-    σ*(one(T)-σ)
-end
-
-@inline hessian_log_pdf(::LogisticLikelihood{T},y::Real,f::Real) where {T<:Real} = -exp(y*f)*logistic(-y*f)^2
-
-function hessiandiagpdf(::LogisticLikelihood,y::Int,f::T) where {T<:Real}
-    σ=logistic(y*f)
-    σ*(one(T)-2σ + abs2(σ))
-end
-=======
-@inline hessian_log_pdf(::LogisticLikelihood{T},y::Real,f::Real) where {T<:Real} = -exp(y*f)/logistic(-y*f)^2
->>>>>>> 3156259a
+@inline hessian_log_pdf(::LogisticLikelihood{T},y::Real,f::Real) where {T<:Real} = -exp(y*f)/logistic(-y*f)^2