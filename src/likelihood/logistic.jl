"""
```julia
LogisticLikelihood()
```

Bernoulli likelihood with a logistic link for the Bernoulli likelihood
```math
    p(y|f) = \\sigma(yf) = \\frac{1}{1+\\exp(-yf)},
```
(for more info see : [wiki page](https://en.wikipedia.org/wiki/Logistic_function))

---

For the analytic version the likelihood, it is augmented via:
```math
    p(y|f,ω) = exp(0.5(yf - (yf)^2 ω))
```
where ``ω ~ PG(ω | 1, 0)``, and `PG` is the Polya-Gamma distribution
See paper : [Efficient Gaussian Process Classification Using Polya-Gamma Data Augmentation](https://arxiv.org/abs/1802.06383)
"""
struct LogisticLikelihood{T<:Real} <: ClassificationLikelihood{T}
    c::AbstractVector{T}
    θ::AbstractVector{T}
    function LogisticLikelihood{T}() where {T<:Real}
        new{T}()
    end
    function LogisticLikelihood{T}(c::AbstractVector{<:Real},θ::AbstractVector{<:Real}) where {T<:Real}
        new{T}(c,θ)
    end
end

function LogisticLikelihood()
    LogisticLikelihood{Float64}()
end

function init_likelihood(likelihood::LogisticLikelihood{T},inference::Inference{T},nLatent::Int,nSamplesUsed::Int,nFeatures::Int) where T
    if inference isa AnalyticVI || inference isa GibbsSampling
        LogisticLikelihood{T}(abs.(rand(T,nSamplesUsed)),zeros(T,nSamplesUsed))
    else
        LogisticLikelihood{T}()
    end
end

function pdf(l::LogisticLikelihood,y::Real,f::Real)
    logistic(y*f)
end

function logpdf(l::LogisticLikelihood,y::T,f::T) where {T<:Real}
    -log(one(T)+exp(-y*f))
end

function Base.show(io::IO,model::LogisticLikelihood{T}) where T
    print(io,"Bernoulli Likelihood with Logistic Link")
end


function compute_proba(l::LogisticLikelihood{T},μ::AbstractVector{T},σ²::AbstractVector{T}) where {T<:Real}
    N = length(μ)
    pred = zeros(T,N)
    σ²_pred = zeros(T,N)
    for i in 1:N
        x = pred_nodes.*sqrt(max(σ²[i],zero(T))).+μ[i]
        pred[i] = dot(pred_weights,logistic.(x))
        σ²_pred[i] = max(dot(pred_weights,logistic.(x).^2)-pred[i]^2,zero(T))
    end
    return pred, σ²_pred
end

### Local Updates Section ###

function local_updates!(l::LogisticLikelihood{T},y::AbstractVector,μ::AbstractVector,diag_cov::AbstractVector) where {T}
    l.c .= sqrt.(diag_cov+abs2.(μ))
    l.θ .= 0.5*tanh.(0.5.*l.c)./l.c
end

<<<<<<< HEAD
function local_updates!(model::SVGP{<:LogisticLikelihood,<:AnalyticVI})
    model.likelihood.c .= broadcast((μ,Σ,K̃,κ)->sqrt.(K̃+opt_diag(κ*Σ,κ)+abs2.(κ*μ)),model.μ,model.Σ,model.K̃,model.κ)
    model.likelihood.θ .= broadcast(c->0.5*tanh.(0.5*c)./c,model.likelihood.c)
end

function local_updates!(model::OnlineVGP{<:LogisticLikelihood,<:AnalyticVI})
    model.likelihood.c .= broadcast((μ,Σ,K̃,κ)->sqrt.(K̃+opt_diag(κ*Σ,κ)+abs2.(κ*μ)),model.μ,model.Σ,model.K̃,model.κ)
    model.likelihood.θ .= broadcast(c->0.5*tanh.(0.5*c)./c,model.likelihood.c)
end

function sample_local!(model::VGP{<:LogisticLikelihood,<:GibbsSampling})
=======
function sample_local!(l::LogisticLikelihood,y::AbstractVector,f::AbstractVector) where {T}
>>>>>>> 96cb71f6
    pg = PolyaGammaDist()
    set_ω!(l,draw.([pg],[1.0],f))
end

### Natural Gradient Section ###

<<<<<<< HEAD
function cond_mean(model::VGP{<:LogisticLikelihood,<:AnalyticVI},index::Integer)
    return 0.5*model.y[index]
end

function ∇μ(model::VGP{<:LogisticLikelihood})
    return 0.5*model.y
end

""" Return the gradient of the expectation for latent GP `index` """
function cond_mean(model::SparseGP{<:LogisticLikelihood,<:AnalyticVI},index::Integer)
    return 0.5.*model.y[index][model.inference.MBIndices]
end

function ∇μ(model::SparseGP{<:LogisticLikelihood})
    return 0.5.*getindex.(model.y,[model.inference.MBIndices])
end

function ∇Σ(model::AbstractGP{<:LogisticLikelihood})
    return model.likelihood.θ
end

### ELBO Section ###

function ELBO(model::AbstractGP{<:LogisticLikelihood,<:AnalyticVI})
    return expecLogLikelihood(model) - GaussianKL(model) - PolyaGammaKL(model) + extraKL(model)
end

function expecLogLikelihood(model::VGP{<:LogisticLikelihood,<:AnalyticVI})
    tot = -model.nLatent*(0.5*model.nSample*logtwo)
    tot += sum(broadcast((μ,y,θ,Σ)->0.5.*(sum(μ.*y)-dot(θ,Σ+abs2.(μ))),
                        model.μ,model.y,model.likelihood.θ,diag.(model.Σ)))
    return tot
end

function expecLogLikelihood(model::SparseGP{<:LogisticLikelihood,<:AnalyticVI})
    tot = -model.nLatent*(0.5*model.inference.nSamplesUsed*logtwo)
    tot += sum(broadcast((κμ,y,θ,κΣκ,K̃)->0.5.*(sum(κμ.*y[model.inference.MBIndices])-dot(θ,K̃+κΣκ+abs2.(κμ))),
                        model.κ.*model.μ,model.y,model.likelihood.θ,opt_diag.(model.κ.*model.Σ,model.κ),model.K̃))
    return model.inference.ρ*tot
end
=======
@inline ∇E_μ(l::LogisticLikelihood,::AOptimizer,y::AbstractVector) where {T} = (0.5*y,)
@inline ∇E_Σ(l::LogisticLikelihood,::AOptimizer,y::AbstractVector) where {T} = (0.5*l.θ,)

### ELBO Section ###

function expec_log_likelihood(l::LogisticLikelihood{T},i::AnalyticVI,y::AbstractVector,μ::AbstractVector,diag_cov::AbstractVector) where {T}
    tot = -(0.5*length(y)*logtwo)
    tot += 0.5.*(dot(μ,y)-dot(l.θ,diag_cov)-dot(l.θ,μ))
    return tot
end

AugmentedKL(l::LogisticLikelihood,::AbstractVector) = PolyaGammaKL(l)
>>>>>>> 96cb71f6

function PolyaGammaKL(l::LogisticLikelihood{T}) where {T}
    sum(broadcast(PolyaGammaKL,ones(T,length(l.c)),l.c,l.θ))
end

### Gradient Section ###

@inline grad_log_pdf(::LogisticLikelihood{T},y::Real,f::Real) where {T} = y*logistic(-y*f)

@inline hessian_log_pdf(::LogisticLikelihood{T},y::Real,f::Real) where {T<:Real} = -exp(y*f)/logistic(-y*f)^2<|MERGE_RESOLUTION|>--- conflicted
+++ resolved
@@ -73,69 +73,13 @@
     l.θ .= 0.5*tanh.(0.5.*l.c)./l.c
 end
 
-<<<<<<< HEAD
-function local_updates!(model::SVGP{<:LogisticLikelihood,<:AnalyticVI})
-    model.likelihood.c .= broadcast((μ,Σ,K̃,κ)->sqrt.(K̃+opt_diag(κ*Σ,κ)+abs2.(κ*μ)),model.μ,model.Σ,model.K̃,model.κ)
-    model.likelihood.θ .= broadcast(c->0.5*tanh.(0.5*c)./c,model.likelihood.c)
-end
-
-function local_updates!(model::OnlineVGP{<:LogisticLikelihood,<:AnalyticVI})
-    model.likelihood.c .= broadcast((μ,Σ,K̃,κ)->sqrt.(K̃+opt_diag(κ*Σ,κ)+abs2.(κ*μ)),model.μ,model.Σ,model.K̃,model.κ)
-    model.likelihood.θ .= broadcast(c->0.5*tanh.(0.5*c)./c,model.likelihood.c)
-end
-
-function sample_local!(model::VGP{<:LogisticLikelihood,<:GibbsSampling})
-=======
 function sample_local!(l::LogisticLikelihood,y::AbstractVector,f::AbstractVector) where {T}
->>>>>>> 96cb71f6
     pg = PolyaGammaDist()
     set_ω!(l,draw.([pg],[1.0],f))
 end
 
 ### Natural Gradient Section ###
 
-<<<<<<< HEAD
-function cond_mean(model::VGP{<:LogisticLikelihood,<:AnalyticVI},index::Integer)
-    return 0.5*model.y[index]
-end
-
-function ∇μ(model::VGP{<:LogisticLikelihood})
-    return 0.5*model.y
-end
-
-""" Return the gradient of the expectation for latent GP `index` """
-function cond_mean(model::SparseGP{<:LogisticLikelihood,<:AnalyticVI},index::Integer)
-    return 0.5.*model.y[index][model.inference.MBIndices]
-end
-
-function ∇μ(model::SparseGP{<:LogisticLikelihood})
-    return 0.5.*getindex.(model.y,[model.inference.MBIndices])
-end
-
-function ∇Σ(model::AbstractGP{<:LogisticLikelihood})
-    return model.likelihood.θ
-end
-
-### ELBO Section ###
-
-function ELBO(model::AbstractGP{<:LogisticLikelihood,<:AnalyticVI})
-    return expecLogLikelihood(model) - GaussianKL(model) - PolyaGammaKL(model) + extraKL(model)
-end
-
-function expecLogLikelihood(model::VGP{<:LogisticLikelihood,<:AnalyticVI})
-    tot = -model.nLatent*(0.5*model.nSample*logtwo)
-    tot += sum(broadcast((μ,y,θ,Σ)->0.5.*(sum(μ.*y)-dot(θ,Σ+abs2.(μ))),
-                        model.μ,model.y,model.likelihood.θ,diag.(model.Σ)))
-    return tot
-end
-
-function expecLogLikelihood(model::SparseGP{<:LogisticLikelihood,<:AnalyticVI})
-    tot = -model.nLatent*(0.5*model.inference.nSamplesUsed*logtwo)
-    tot += sum(broadcast((κμ,y,θ,κΣκ,K̃)->0.5.*(sum(κμ.*y[model.inference.MBIndices])-dot(θ,K̃+κΣκ+abs2.(κμ))),
-                        model.κ.*model.μ,model.y,model.likelihood.θ,opt_diag.(model.κ.*model.Σ,model.κ),model.K̃))
-    return model.inference.ρ*tot
-end
-=======
 @inline ∇E_μ(l::LogisticLikelihood,::AOptimizer,y::AbstractVector) where {T} = (0.5*y,)
 @inline ∇E_Σ(l::LogisticLikelihood,::AOptimizer,y::AbstractVector) where {T} = (0.5*l.θ,)
 
@@ -148,7 +92,6 @@
 end
 
 AugmentedKL(l::LogisticLikelihood,::AbstractVector) = PolyaGammaKL(l)
->>>>>>> 96cb71f6
 
 function PolyaGammaKL(l::LogisticLikelihood{T}) where {T}
     sum(broadcast(PolyaGammaKL,ones(T,length(l.c)),l.c,l.θ))
