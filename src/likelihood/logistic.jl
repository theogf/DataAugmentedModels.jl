--- conflicted
+++ resolved
@@ -57,12 +57,9 @@
         if σ²[i] <= 0.0
             pred[i] = logistic(μ[i])
         else
+            pred[i] = dot(pred_weights,logistic.(nodes))
+            sig_pred[i] = dot(pred_weights,logistic.(nodes).^2)-pred[i]^2
             nodes = pred_nodes.*sqrt2.*sqrt.(σ²[i]).+μ[i]
-            pred[i] = dot(pred_weights,logistic.(nodes))
-<<<<<<< HEAD
-=======
-            sig_pred[i] = dot(pred_weights,logistic.(nodes).^2)-pred[i]^2
->>>>>>> 4a6be1cc
         end
     end
     return pred, sig_pred
