--- conflicted
+++ resolved
@@ -58,19 +58,9 @@
     pred = zeros(T,N)
     sig_pred = zeros(T,N)
     for i in 1:N
-<<<<<<< HEAD
-        if σ²[i] <= 0.0
-            pred[i] = svmlikelihood(μ[i])
-        else
-            nodes = pred_nodes.*sqrt2.*sqrt.(σ²[i]).+μ[i]
-            pred[i] =  dot(pred_weights,svmlikelihood.(nodes))
-            sig_pred[i] = dot(pred_weights,svmlikelihood.(nodes).^2)-pred[i]^2
-        end
-=======
         x = pred_nodes.*sqrt(max(σ²[i],zero(T))).+μ[i]
         pred[i] =  dot(pred_weights,svmlikelihood.(x))
         sig_pred[i] = max(dot(pred_weights,svmlikelihood.(x).^2)-pred[i]^2,zero(T))
->>>>>>> 3156259a
     end
     return pred, sig_pred
 end
