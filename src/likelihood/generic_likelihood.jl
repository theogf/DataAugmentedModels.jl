macro augmodel()
    @error "You need to provide a list of arguments, please check the documentation on the macro"
end

"""
** Likelihood**
Template file for likelihood creation


```julia
()
```
See all functions you need to implement
---


"""
const InputSymbol = Union{Symbol,Expr,Real}


check_model_name(name::Symbol) = !isnothing(match(r"[^\w]*", string(name)))

function treat_likelihood(likelihood::Expr)

end

function treat_params(params)

end

function correct_parenthesis(text::AbstractString)
    return replace(text, r"(?=[()*+-.])" => "\\")
end

function check_likelihoodtype(ltype)
    return ltype == :Regression || ltype == :Classification || ltype == :Event
end

const AGP = AugmentedGaussianProcesses

macro augmodel(name::Symbol, likelihoodtype::Symbol, likelihood::Expr, params)
    latent = :x
    @assert occursin(r"p\(y\s*|\s*\w\)", string(likelihood)) "Likelihood should be of the form p(y|x) = C*exp(g(y)*x)*φ(α(y)-β(y)*x+γ(y)*x^2), replacing all functions by 0 if necessary"
    pdf_string = string(likelihood.args[2].args[2])
    # @show pdfexpr = Meta.parse(pdfstring)
    C_string = match(r".*?(?= (\* exp\(.*x\)))", pdf_string).match
    G_string_f =
        match(
            Regex("(?<=$(AGP.correct_parenthesis(C_string)) \\* exp\\().*(?=x\\) \\*)"),
            pdf_string,
        ).match
    G_string = deepcopy(G_string_f)
    while last(G_string) == ' ' || last(G_string) == '*'
        G_string = G_string[1:end-1]
    end
    phi_h_string =
        match(
            Regex("(?<=$(AGP.correct_parenthesis(G_string_f))x\\) \\* ).*"),
            pdf_string,
        ).match
    loc_x² = findfirst("x ^ 2", phi_h_string)
    count_parenthesis = 1
    loc_start = loc_x²[1]
    while count_parenthesis != 0
        loc_start = loc_start - 1
        if phi_h_string[loc_start] == ')'
            count_parenthesis += 1
        elseif phi_h_string[loc_start] == '('
            count_parenthesis -= 1
        end
    end
    h_string = phi_h_string[(loc_start+1):loc_x²[end]]
    phi_string = phi_h_string[1:loc_start]*"r"*phi_h_string[(loc_x²[end]+1):end]
    @show alpha_string = match(r"[^(][^-]*",h_string).match[1:end-1]
    gamma_string = match(r"(?<=\+ )[^x]*(?=x \^ 2)",h_string).match
    gamma_string = gamma_string == "" ? "1.0" : gamma_string
    count_parenthesis -= 1
    h_string = phi_h_string[(loc_start+1):loc_x²[end]]
    phi_string = phi_h_string[1:loc_start] * "r" * phi_h_string[(loc_x²[end]+1):end]
    @show alpha_string = match(r"[^(][^-]*", h_string).match[1:end-1]
    gamma_string = match(r"(?<=\+ )[^x]*(?=x \^ 2)", h_string).match
    gamma_string = gamma_string == "" ? "1.0" : gamma_string
    while last(gamma_string) == ' ' || last(gamma_string) == '*'
        gamma_string = gamma_string[1:end-1]
    end
    beta_string =
        match(
            Regex("(?<=$(AGP.correct_parenthesis(alpha_string)) -  )[^( x )]*(?= x)"),
            h_string,
        ).match
    while last(beta_string) == ' ' || last(beta_string) == '*'
        beta_string = beta_string[1:end-1]
    end
    return (C_string, G_string, phi_string, alpha_string, beta_string, gamma_string)
    # treat_params(params)
    # C,g,α,β,γ,φ = treat_likelihood(likelihood)
end

macro augmodel(name::Symbol, likelihoodtype::Symbol, likelihood::Expr)

end

macro augmodel(
    name,
    ltype,
    C::InputSymbol,
    g::InputSymbol,
    α::InputSymbol,
    β::InputSymbol,
    γ::InputSymbol,
    φ::InputSymbol,
    ∇φ::InputSymbol,
    args...,
)
    add_variables = []
    default_values = []
    for input in args
        @assert input.head == :(=) "Additional variables should be given a default value, for example `b=1`"
        push!(add_variables, input.args[1])
        push!(default_values, input.args[1])
    end
    #### Check args here
    @assert check_model_name(name) "Please only use alphabetic characters for the name of the likelihood"
    @assert check_likelihoodtype(ltype) "Please use a correct likelihood type : Regression, Classification or Event"
    #Find gradient with AD if needed
    return esc(generate_likelihood(
        Symbol(name, "Likelihood"),
        Symbol(ltype, "Likelihood"),
        C,
        g,
        α,
        β,
        γ,
        φ,
        ∇φ,
    ))
end
function generate_likelihood(lname, ltype, C, g, α, β, γ, φ, ∇φ)
    quote
        begin
            using Statistics
            struct $(lname){T<:Real, A<:AbstractVector{T}} <: AGP.$(ltype){T}
                c²::A
                θ::A
                function $(lname){T}() where {T<:Real}
                    return new{T,Vector{T}}()
                end
                function $(lname){T}(
                    c²::A,
                    θ::A,
                ) where {T<:Real, A<:AbstractVector{T}}
                    return new{T, A}(c², θ)
                end
            end

            function $(lname)()
                return $(lname){Float64}()
            end

            function AGP.implemented(
                ::$(lname),
                ::Union{<:AnalyticVI,<:QuadratureVI,<:GibbsSampling},
            )
                return true
            end

            function AGP.init_likelihood(
                likelihood::$(lname){T},
                inference::Inference{T},
                nLatent::Int,
                nSamplesUsed::Int,
            ) where {T}
                if inference isa AnalyticVI || inference isa GibbsSampling
                    $(lname){T}(zeros(T, nSamplesUsed), zeros(T, nSamplesUsed))
                else
                    $(lname){T}()
                end
            end

            function (l::$(lname))(y::Real, f::Real)
                return _gen_C(l) * exp(_gen_g(l, y) * f) * _gen_φ(l, _gen_α(l, y) - _gen_β(l, y) * f + _gen_γ(l, y) * f^2)
            end

            function Distributions.loglikelihood(l::$(lname), y::Real, f::Real)
                return log(_gen_C(l)) +
                       _gen_g(l, y) * f +
                       log(_gen_φ(l, _gen_α(l, y) - _gen_β(l, y) * f + _gen_γ(l, y) * f^2))
            end

            function _gen_C(l::$(lname){T}) where {T<:Real}
                return $(C)
            end

            function _gen_g(l::$(lname), y::T) where {T<:Real}
                return $(g)
            end

            function _gen_α(l::$(lname), y::T) where {T<:Real}
                return $(α)
            end

            function _gen_β(l::$(lname), y::T) where {T<:Real}
                return $(β)
            end

            function _gen_γ(l::$(lname), y::T) where {T<:Real}
                return $(γ)
            end

            function _gen_φ(l::$(lname), r::T) where {T<:Real}
                return $(φ)
            end

            function _gen_∇φ(l::$(lname), r::T) where {T<:Real}
                return $(∇φ)
            end

            function _gen_∇²φ(l::$(lname), r::T) where {T}
                return Zygote.gradient(x -> $(∇φ)(x), r)[1]
            end

            function Base.show(io::IO, model::$(lname){T}) where {T<:Real}
                return print(io, "$(nameof(typeof(model)))")
            end

            function Statistics.var(l::$(lname){T}) where {T<:Real}
                @warn "The variance of the likelihood is not implemented : returnin 0.0"
                return 0.0
            end

            function AGP.compute_proba(
                l::$(lname){T},
                μ::AbstractVector{T},
                σ²::AbstractVector{T},
            ) where {T<:Real}
                if typeof(l) <: RegressionLikelihood
                    return μ, max.(σ², zero(T)) .+ var(l)
                else
                    N = length(μ)
                    pred = zeros(T, N)
                    sig_pred = zeros(T, N)
                    for i in 1:N
                        x = AGP.pred_nodes .* sqrt(max(σ²[i], zero(T))) .+ μ[i]
                        pred[i] = dot(AGP.pred_weights, AGP.pdf.(l, 1, x))
                        sig_pred[i] =
                            dot(AGP.pred_weights, AGP.pdf.(l, 1, x) .^ 2) - pred[i]^2
                    end
                    return pred, sig_pred
                end
            end

            ### Local Updates Section ###

            function AGP.local_updates!(
                l::$(lname),
                y::AbstractVector,
                μ::AbstractVector,
                diag_cov::AbstractVector,
            ) where {T}
                l.c² .= _gen_α.(l, y) - _gen_β.(l, y) .* μ + _gen_γ.(l, y) .* (abs2.(μ) + diag_cov)
                return l.θ .= -_gen_∇φ.(l, l.c²) ./ _gen_φ.(l, l.c²)
            end

            function pω(::$(lname), f)
                #TODO Use the Laplace approx sampler
                @error "You cannot use Gibbs sampling from your likelihood unless you define pω(likelihood,f)"
            end

            function AGP.sample_local!(
                l::$(lname),
                y::AbstractVector,
                f::AbstractVector,
            ) where {T}
                return set_ω!(
                    l,
                    pω.(
                        l,
                        sqrt.(0.5 * (l, _gen_α.(l, y) - _gen_β.(l, y) .* f + _gen_γ.(l, y) .* (abs2.(f)))),
                    ),
                )
            end

            ### Natural Gradient Section ###

            @inline AGP.∇E_μ(
                l::$(lname),
                ::AugmentedGaussianProcesses.AOptimizer,
                y::AbstractVector,
            ) where {T} = (_gen_g.(l, y) + l.θ .* _gen_β.(l, y),)
            @inline AGP.∇E_Σ(
                l::$(lname),
                ::AugmentedGaussianProcesses.AOptimizer,
                y::AbstractVector,
            ) where {T} = (l.θ .* _gen_γ.(l, y),)

            ### ELBO Section ###
            function AGP.expec_log_likelihood(
                l::$(lname),
                i::AnalyticVI,
                y::AbstractVector,
                μ::AbstractVector,
                diag_cov::AbstractVector,
            ) where {T}
                tot = length(y) * log(_gen_C(l))
                tot += dot(_gen_g.(l, y), μ)
                tot +=
                    -(
                        dot(l.θ, _gen_α.(l, y)) - dot(l.θ, _gen_β.(l, y) .* μ) +
                        dot(l.θ, _gen_γ.(l, y) .* (abs2.(μ) + diag_cov))
                    )
                return tot
            end

<<<<<<< HEAD
        ### ELBO Section ###
        function AGP.expec_loglikelihood(l::$(lname),i::AnalyticVI,y::AbstractVector,μ::AbstractVector,diag_cov::AbstractVector) where {T}
            tot = length(y)*log(C(l))
            tot += dot(g(l,y),μ)
            tot += -(dot(θ,α(l,y))
                     - dot(θ,β(l,y).*μ)
                     + dot(θ,γ(l,y).*(abs2.(μ)+diag_cov)))
            return tot
        end
=======
            function AGP.AugmentedKL(l::$(lname), ::AbstractVector) where {T}
                return -dot(l.c², l.θ) - sum(log, _gen_φ.(l, l.c²))
            end
>>>>>>> 70f9a73e

            ### Gradient Section ###

            @inline function AGP.grad_loglike(
                l::$(lname){T},
                y::Real,
                f::Real,
            ) where {T<:Real}
                h² = _gen_α(y) - _gen_β(y) * f + _gen_γ(y) * f^2
                return _gen_g(y) +
                       (-_gen_β(y) + 2 * _gen_γ(y) * f) * _gen_∇φ(h²) / _gen_φ(h²)
            end

            @inline function AGP.hessian_loglike(
                l::$(lname){T},
                y::Real,
                f::Real,
            ) where {T<:Real}
                h² = _gen_α(y) - _gen_β(y) * f + _gen_γ(y) * f^2
                φ = _gen_φ(l, h²)
                ∇φ = _gen_∇φ(l, h²)
                ∇²φ = _gen_∇²φ(l, h²)
                return (
                    2 * _gen_γ(y) * ∇φ / φ - ((-_gen_β(y) + 2 * _gen_γ(y) * f) * ∇φ / φ)^2 +
                    (-_gen_β(y) + 2 * _gen_γ(y) * f)^2 * ∇²φ / φ
                )
            end

        end
    end
end<|MERGE_RESOLUTION|>--- conflicted
+++ resolved
@@ -294,7 +294,7 @@
             ) where {T} = (l.θ .* _gen_γ.(l, y),)
 
             ### ELBO Section ###
-            function AGP.expec_log_likelihood(
+            function AGP.expec_loglikelihood(
                 l::$(lname),
                 i::AnalyticVI,
                 y::AbstractVector,
@@ -311,21 +311,9 @@
                 return tot
             end
 
-<<<<<<< HEAD
-        ### ELBO Section ###
-        function AGP.expec_loglikelihood(l::$(lname),i::AnalyticVI,y::AbstractVector,μ::AbstractVector,diag_cov::AbstractVector) where {T}
-            tot = length(y)*log(C(l))
-            tot += dot(g(l,y),μ)
-            tot += -(dot(θ,α(l,y))
-                     - dot(θ,β(l,y).*μ)
-                     + dot(θ,γ(l,y).*(abs2.(μ)+diag_cov)))
-            return tot
-        end
-=======
             function AGP.AugmentedKL(l::$(lname), ::AbstractVector) where {T}
                 return -dot(l.c², l.θ) - sum(log, _gen_φ.(l, l.c²))
             end
->>>>>>> 70f9a73e
 
             ### Gradient Section ###
 
