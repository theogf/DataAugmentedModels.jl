"""
```julia
GaussianLikelihood(σ²::T=1e-3) #σ² is the variance
```
Gaussian noise :
```math
    p(y|f) = N(y|f,σ²)
```
There is no augmentation needed for this likelihood which is already conjugate to a Gaussian prior
"""
mutable struct GaussianLikelihood{T<:Real} <: RegressionLikelihood{T}
    σ²::T
    opt_noise::Union{Nothing,Optimizer}
    θ::Vector{T}
    function GaussianLikelihood{T}(σ²::T,opt_noise::Union{Bool,Nothing,Optimizer}) where {T<:Real}
        new{T}(σ²,opt_noise)
    end
    function GaussianLikelihood{T}(σ²::T,opt_noise::Union{Bool,Nothing,Optimizer},θ::AbstractVector{T}) where {T<:Real}
        new{T}(σ²,opt_noise,θ)
    end
end

function GaussianLikelihood(σ²::T=1e-3;opt_noise::Union{Bool,Nothing,Optimizer}=Adam(α=0.05)) where {T<:Real}
    if isa(opt_noise,Bool)
        opt_noise = opt_noise ? Adam(α=0.05) : nothing
    end
    GaussianLikelihood{T}(σ²,opt_noise)
end

function pdf(l::GaussianLikelihood,y::Real,f::Real)
    pdf(Normal(y,l.σ²),f)
end

function logpdf(l::GaussianLikelihood,y::Real,f::Real)
<<<<<<< HEAD
    logpdf(Normal(y,l.ϵ[1]),f) #WARNING multioutput invalid
end

function Base.show(io::IO,model::GaussianLikelihood{T}) where T
    print(io,"Gaussian likelihood")
end

function init_likelihood(likelihood::GaussianLikelihood{T},inference::Inference{T},nLatent::Int,nSamplesUsed::Int,nFeatures::Int) where {T<:Real}
    if length(likelihood.ϵ) ==1 && length(likelihood.ϵ) != nLatent
        return GaussianLikelihood{T}([likelihood.ϵ[1] for _ in 1:nLatent],[fill(inv(likelihood.ϵ[1]),nSamplesUsed) for _ in 1:nLatent])
    elseif length(likelihood.ϵ) != nLatent
        @warn "Wrong dimension of ϵ : $(length(likelihood.ϵ)), using first value only"
        return GaussianLikelihood{T}([likelihood.ϵ[1] for _ in 1:nLatent])
    else
        return GaussianLikelihood{T}(likelihood.ϵ,[fill(inv(likelihood.ϵ[i]),nSamplesUsed) for i in 1:nLatent])
    end
=======
    logpdf(Normal(y,l.σ²),f)
>>>>>>> 96cb71f6
end

export noise

<<<<<<< HEAD
function local_updates!(model::SVGP{GaussianLikelihood{T}}) where {T<:Real}
    if model.inference.Stochastic
        #TODO make it a moving average
        ρ = inv(sqrt(1+model.inference.nIter))
        model.likelihood.ϵ .= (1-ρ)*model.likelihood.ϵ + ρ/model.inference.nSamplesUsed *broadcast((y,κ,μ,Σ,K̃)->sum(abs2.(y[model.inference.MBIndices]-κ*μ))+opt_trace(κ*Σ,κ)+sum(K̃),model.y,model.κ,model.μ,model.Σ,model.K̃)
    else
        model.likelihood.ϵ .= 1.0/model.inference.nSamplesUsed *broadcast((y,κ,μ,Σ,K̃)->sum(abs2.(y-κ*μ))+opt_trace(κ*Σ,κ)+sum(K̃),model.y,model.κ,model.μ,model.Σ,model.K̃)
    end
    model.likelihood.θ .= broadcast(ϵ->fill(inv(ϵ),model.inference.nSamplesUsed),model.likelihood.ϵ)
end

function local_updates!(model::OnlineVGP{GaussianLikelihood{T}}) where {T<:Real}
    # @show model.likelihood.ϵ
    if model.inference.nIter >= 10
        # ρ = inv(sqrt(1+model.inference.nIter))
        # model.likelihood.ϵ .= (1-ρ)*model.likelihood.ϵ + ρ/model.inference.nSamplesUsed *broadcast((y,κ,μ,Σ,K̃)->sum(abs2.(y[model.inference.MBIndices]-κ*μ))+opt_trace(κ*Σ,κ)+sum(K̃),model.y,model.κ,model.μ,model.Σ,model.K̃)
    end
    # model.likelihood.ϵ .= model.likelihood.ϵ .+ 0.1*(1.0/model.inference.nSamplesUsed*broadcast((y,κ,μ,Σ,K̃)->sum(abs2,y-κ*μ)+opt_trace(κ*Σ,κ)+sum(K̃),model.y,model.κ,model.μ,model.Σ,model.K̃)-model.likelihood.ϵ)
    model.likelihood.θ .= broadcast(ϵ->fill(inv(ϵ),model.inference.nSamplesUsed),model.likelihood.ϵ)

end

""" Return the gradient of the expectation for latent GP `index` """
function cond_mean(model::SparseGP{GaussianLikelihood{T},AnalyticVI{T}},index::Integer) where {T<:Real}
    return model.y[index][model.inference.MBIndices].*model.likelihood.θ[index]
end

function ∇μ(model::AbstractGP{GaussianLikelihood{T},AnalyticVI{T}}) where {T<:Real}
    return hadamard.(getindex.(model.y,[model.inference.MBIndices]),model.likelihood.θ)
end

function ∇Σ(model::SparseGP{GaussianLikelihood{T},AnalyticVI{T}}) where {T<:Real}
    return model.likelihood.θ
=======
noise(l::GaussianLikelihood) = l.σ²

function Base.show(io::IO,model::GaussianLikelihood{T}) where T
    print(io,"Gaussian likelihood")
end

function compute_proba(l::GaussianLikelihood{T},μ::AbstractVector{T},σ²::AbstractVector{T}) where {T<:Real}
    return μ,max.(σ²,zero(σ²)).+ l.σ²
end

function init_likelihood(likelihood::GaussianLikelihood{T},inference::Inference{T},nLatent::Int,nSamplesUsed::Int,nFeatures::Int) where {T<:Real}
    return GaussianLikelihood{T}(likelihood.σ²,likelihood.opt_noise,fill(inv(likelihood.σ²),nSamplesUsed))
>>>>>>> 96cb71f6
end

function local_updates!(l::GaussianLikelihood{T},y::AbstractVector,μ::AbstractVector,diag_cov_f::AbstractVector) where {T}
    if !isnothing(l.opt_noise)
        if l.opt_noise.t<=10
            update(l.opt_noise,zero(T))
        else
            l.σ² = exp(log(l.σ²)+update(l.opt_noise,0.5*((sum(abs2,y-μ)+sum(diag_cov_f))/l.σ²-length(y))))
        end
    end
    l.θ .= inv(l.σ²)
end

<<<<<<< HEAD

function proba_y(model::GP{GaussianLikelihood{T},Analytic{T}},X_test::AbstractMatrix{T}) where {T<:Real}
    μf, σ²f = predict_f(model,X_test,covf=true)
    σ²f .+= model.likelihood.ϵ
    return μf,σ²f
end

function proba_y(model::AbstractGP{GaussianLikelihood{T},AnalyticVI{T}},X_test::AbstractMatrix{T}) where {T<:Real}
    μf, σ²f = predict_f(model,X_test,covf=true)
    σ²f .+= model.likelihood.ϵ
    return μf,σ²f
end
=======
@inline ∇E_μ(l::GaussianLikelihood{T},::AOptimizer,y::AbstractVector) where {T} = (y./l.σ²,)
@inline ∇E_Σ(l::GaussianLikelihood{T},::AOptimizer,y::AbstractVector) where {T} = (0.5*l.θ,)
>>>>>>> 96cb71f6

### Special case where the ELBO is equal to the marginal likelihood
function ELBO(model::GP{T}) where {T}
    model.f[1].Σ = Symmetric(inv(model.f[1].K+model.likelihood.σ²*I).mat)
    return -0.5*dot(model.y,model.f[1].Σ*model.y) - logdet(model.f[1].Σ)+ model.nFeatures*log(twoπ)
end

<<<<<<< HEAD
function ELBO(model::SparseGP{GaussianLikelihood{T},AnalyticVI{T}}) where {T<:Real}
    return expecLogLikelihood(model) - GaussianKL(model) + extraKL(model)
end

function expecLogLikelihood(model::SparseGP{GaussianLikelihood{T}}) where T
    return -0.5*model.inference.ρ*sum(broadcast((y,ϵ,κ,Σ,μ,K̃)->1.0/ϵ*(sum(abs2.(y[model.inference.MBIndices]-κ*μ))+sum(K̃)+opt_trace(κ*Σ,κ))+model.inference.nSamplesUsed*(log(twoπ)+log(ϵ)),model.y,model.likelihood.ϵ,model.κ,model.Σ,model.μ,model.K̃))
end

function hyperparameter_gradient_function(model::GP{GaussianLikelihood{T}}) where {T<:Real}
    A = ([I].-model.invKnn.*(model.y.*transpose.(model.y))).*model.invKnn
    if model.IndependentPriors
        return (function(Jnn,index)
                    return -0.5*hyperparameter_KL_gradient(Jnn,A[index])
                end,
                function(kernel,index)
                    return -0.5/getvariance(kernel)*opt_trace(model.Knn[index],A[index])
                end,
                function(index)
                    return -model.invKnn[index]*(model.μ₀[index]-model.y[index])
                end)
    else
        return (function(Jnn,index)
            return -0.5*sum(hyperparameter_KL_gradient(Jnn,A[i]) for i in 1:model.nLatent)
                end,
                function(kernel,index)
                    return -0.5/getvariance(kernel)*sum(opt_trace(model.Knn[1],A[i]) for i in 1:model.nLatent)
                end,
                function(index)
                    return -sum(model.invKnn.*(model.μ₀.-model.μ))
                end)
    end
end
=======
function expec_log_likelihood(l::GaussianLikelihood{T},i::AnalyticVI,y::AbstractVector,μ::AbstractVector,diag_cov::AbstractVector) where {T}
    return -0.5*i.ρ*(length(y)*(log(twoπ)+log(l.σ²))+sum(abs2.(y-μ)+diag_cov)/l.σ²)
end

AugmentedKL(::GaussianLikelihood{T},::AbstractVector) where {T} = zero(T)
>>>>>>> 96cb71f6
<|MERGE_RESOLUTION|>--- conflicted
+++ resolved
@@ -32,65 +32,11 @@
 end
 
 function logpdf(l::GaussianLikelihood,y::Real,f::Real)
-<<<<<<< HEAD
-    logpdf(Normal(y,l.ϵ[1]),f) #WARNING multioutput invalid
-end
-
-function Base.show(io::IO,model::GaussianLikelihood{T}) where T
-    print(io,"Gaussian likelihood")
-end
-
-function init_likelihood(likelihood::GaussianLikelihood{T},inference::Inference{T},nLatent::Int,nSamplesUsed::Int,nFeatures::Int) where {T<:Real}
-    if length(likelihood.ϵ) ==1 && length(likelihood.ϵ) != nLatent
-        return GaussianLikelihood{T}([likelihood.ϵ[1] for _ in 1:nLatent],[fill(inv(likelihood.ϵ[1]),nSamplesUsed) for _ in 1:nLatent])
-    elseif length(likelihood.ϵ) != nLatent
-        @warn "Wrong dimension of ϵ : $(length(likelihood.ϵ)), using first value only"
-        return GaussianLikelihood{T}([likelihood.ϵ[1] for _ in 1:nLatent])
-    else
-        return GaussianLikelihood{T}(likelihood.ϵ,[fill(inv(likelihood.ϵ[i]),nSamplesUsed) for i in 1:nLatent])
-    end
-=======
     logpdf(Normal(y,l.σ²),f)
->>>>>>> 96cb71f6
 end
 
 export noise
 
-<<<<<<< HEAD
-function local_updates!(model::SVGP{GaussianLikelihood{T}}) where {T<:Real}
-    if model.inference.Stochastic
-        #TODO make it a moving average
-        ρ = inv(sqrt(1+model.inference.nIter))
-        model.likelihood.ϵ .= (1-ρ)*model.likelihood.ϵ + ρ/model.inference.nSamplesUsed *broadcast((y,κ,μ,Σ,K̃)->sum(abs2.(y[model.inference.MBIndices]-κ*μ))+opt_trace(κ*Σ,κ)+sum(K̃),model.y,model.κ,model.μ,model.Σ,model.K̃)
-    else
-        model.likelihood.ϵ .= 1.0/model.inference.nSamplesUsed *broadcast((y,κ,μ,Σ,K̃)->sum(abs2.(y-κ*μ))+opt_trace(κ*Σ,κ)+sum(K̃),model.y,model.κ,model.μ,model.Σ,model.K̃)
-    end
-    model.likelihood.θ .= broadcast(ϵ->fill(inv(ϵ),model.inference.nSamplesUsed),model.likelihood.ϵ)
-end
-
-function local_updates!(model::OnlineVGP{GaussianLikelihood{T}}) where {T<:Real}
-    # @show model.likelihood.ϵ
-    if model.inference.nIter >= 10
-        # ρ = inv(sqrt(1+model.inference.nIter))
-        # model.likelihood.ϵ .= (1-ρ)*model.likelihood.ϵ + ρ/model.inference.nSamplesUsed *broadcast((y,κ,μ,Σ,K̃)->sum(abs2.(y[model.inference.MBIndices]-κ*μ))+opt_trace(κ*Σ,κ)+sum(K̃),model.y,model.κ,model.μ,model.Σ,model.K̃)
-    end
-    # model.likelihood.ϵ .= model.likelihood.ϵ .+ 0.1*(1.0/model.inference.nSamplesUsed*broadcast((y,κ,μ,Σ,K̃)->sum(abs2,y-κ*μ)+opt_trace(κ*Σ,κ)+sum(K̃),model.y,model.κ,model.μ,model.Σ,model.K̃)-model.likelihood.ϵ)
-    model.likelihood.θ .= broadcast(ϵ->fill(inv(ϵ),model.inference.nSamplesUsed),model.likelihood.ϵ)
-
-end
-
-""" Return the gradient of the expectation for latent GP `index` """
-function cond_mean(model::SparseGP{GaussianLikelihood{T},AnalyticVI{T}},index::Integer) where {T<:Real}
-    return model.y[index][model.inference.MBIndices].*model.likelihood.θ[index]
-end
-
-function ∇μ(model::AbstractGP{GaussianLikelihood{T},AnalyticVI{T}}) where {T<:Real}
-    return hadamard.(getindex.(model.y,[model.inference.MBIndices]),model.likelihood.θ)
-end
-
-function ∇Σ(model::SparseGP{GaussianLikelihood{T},AnalyticVI{T}}) where {T<:Real}
-    return model.likelihood.θ
-=======
 noise(l::GaussianLikelihood) = l.σ²
 
 function Base.show(io::IO,model::GaussianLikelihood{T}) where T
@@ -103,7 +49,6 @@
 
 function init_likelihood(likelihood::GaussianLikelihood{T},inference::Inference{T},nLatent::Int,nSamplesUsed::Int,nFeatures::Int) where {T<:Real}
     return GaussianLikelihood{T}(likelihood.σ²,likelihood.opt_noise,fill(inv(likelihood.σ²),nSamplesUsed))
->>>>>>> 96cb71f6
 end
 
 function local_updates!(l::GaussianLikelihood{T},y::AbstractVector,μ::AbstractVector,diag_cov_f::AbstractVector) where {T}
@@ -117,23 +62,8 @@
     l.θ .= inv(l.σ²)
 end
 
-<<<<<<< HEAD
-
-function proba_y(model::GP{GaussianLikelihood{T},Analytic{T}},X_test::AbstractMatrix{T}) where {T<:Real}
-    μf, σ²f = predict_f(model,X_test,covf=true)
-    σ²f .+= model.likelihood.ϵ
-    return μf,σ²f
-end
-
-function proba_y(model::AbstractGP{GaussianLikelihood{T},AnalyticVI{T}},X_test::AbstractMatrix{T}) where {T<:Real}
-    μf, σ²f = predict_f(model,X_test,covf=true)
-    σ²f .+= model.likelihood.ϵ
-    return μf,σ²f
-end
-=======
 @inline ∇E_μ(l::GaussianLikelihood{T},::AOptimizer,y::AbstractVector) where {T} = (y./l.σ²,)
 @inline ∇E_Σ(l::GaussianLikelihood{T},::AOptimizer,y::AbstractVector) where {T} = (0.5*l.θ,)
->>>>>>> 96cb71f6
 
 ### Special case where the ELBO is equal to the marginal likelihood
 function ELBO(model::GP{T}) where {T}
@@ -141,43 +71,8 @@
     return -0.5*dot(model.y,model.f[1].Σ*model.y) - logdet(model.f[1].Σ)+ model.nFeatures*log(twoπ)
 end
 
-<<<<<<< HEAD
-function ELBO(model::SparseGP{GaussianLikelihood{T},AnalyticVI{T}}) where {T<:Real}
-    return expecLogLikelihood(model) - GaussianKL(model) + extraKL(model)
-end
-
-function expecLogLikelihood(model::SparseGP{GaussianLikelihood{T}}) where T
-    return -0.5*model.inference.ρ*sum(broadcast((y,ϵ,κ,Σ,μ,K̃)->1.0/ϵ*(sum(abs2.(y[model.inference.MBIndices]-κ*μ))+sum(K̃)+opt_trace(κ*Σ,κ))+model.inference.nSamplesUsed*(log(twoπ)+log(ϵ)),model.y,model.likelihood.ϵ,model.κ,model.Σ,model.μ,model.K̃))
-end
-
-function hyperparameter_gradient_function(model::GP{GaussianLikelihood{T}}) where {T<:Real}
-    A = ([I].-model.invKnn.*(model.y.*transpose.(model.y))).*model.invKnn
-    if model.IndependentPriors
-        return (function(Jnn,index)
-                    return -0.5*hyperparameter_KL_gradient(Jnn,A[index])
-                end,
-                function(kernel,index)
-                    return -0.5/getvariance(kernel)*opt_trace(model.Knn[index],A[index])
-                end,
-                function(index)
-                    return -model.invKnn[index]*(model.μ₀[index]-model.y[index])
-                end)
-    else
-        return (function(Jnn,index)
-            return -0.5*sum(hyperparameter_KL_gradient(Jnn,A[i]) for i in 1:model.nLatent)
-                end,
-                function(kernel,index)
-                    return -0.5/getvariance(kernel)*sum(opt_trace(model.Knn[1],A[i]) for i in 1:model.nLatent)
-                end,
-                function(index)
-                    return -sum(model.invKnn.*(model.μ₀.-model.μ))
-                end)
-    end
-end
-=======
 function expec_log_likelihood(l::GaussianLikelihood{T},i::AnalyticVI,y::AbstractVector,μ::AbstractVector,diag_cov::AbstractVector) where {T}
     return -0.5*i.ρ*(length(y)*(log(twoπ)+log(l.σ²))+sum(abs2.(y-μ)+diag_cov)/l.σ²)
 end
 
-AugmentedKL(::GaussianLikelihood{T},::AbstractVector) where {T} = zero(T)
->>>>>>> 96cb71f6
+AugmentedKL(::GaussianLikelihood{T},::AbstractVector) where {T} = zero(T)