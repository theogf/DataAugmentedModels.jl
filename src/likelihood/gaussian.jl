--- conflicted
+++ resolved
@@ -20,15 +20,9 @@
     end
 end
 
-<<<<<<< HEAD
 function GaussianLikelihood(σ²::T=1e-3;opt_noise=false) where {T<:Real}
     if isa(opt_noise,Bool)
         opt_noise = opt_noise ? ADAM(0.05) : nothing
-=======
-function GaussianLikelihood(σ²::T=1e-3;opt_noise=nothing) where {T<:Real}
-    if isa(opt_noise,Bool)
-        opt_noise = opt_noise ? Flux.ADAM(0.05) : nothing
->>>>>>> 87209fbe
     end
     GaussianLikelihood{T}(σ²,opt_noise)
 end
