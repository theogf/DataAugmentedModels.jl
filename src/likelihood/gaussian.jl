"""
```julia
GaussianLikelihood(σ²::T=1e-3) #σ² is the variance
```
Gaussian noise :
```math
    p(y|f) = N(y|f,σ²)
```
There is no augmentation needed for this likelihood which is already conjugate to a Gaussian prior
"""
mutable struct GaussianLikelihood{T<:Real} <: RegressionLikelihood{T}
    σ²::T
    opt_noise::Union{Nothing,Optimizer}
    θ::Vector{T}
    function GaussianLikelihood{T}(σ²::T,opt_noise::Union{Bool,Nothing,Optimizer}) where {T<:Real}
        new{T}(σ²,opt_noise)
    end
    function GaussianLikelihood{T}(σ²::T,opt_noise::Union{Bool,Nothing,Optimizer},θ::AbstractVector{T}) where {T<:Real}
        new{T}(σ²,opt_noise,θ)
    end
end

function GaussianLikelihood(σ²::T=1e-3;opt_noise::Union{Bool,Nothing,Optimizer}=Adam(α=0.05)) where {T<:Real}
    if isa(opt_noise,Bool)
        opt_noise = opt_noise ? Adam(α=0.05) : nothing
    end
    GaussianLikelihood{T}(σ²,opt_noise)
end

function pdf(l::GaussianLikelihood,y::Real,f::Real)
    pdf(Normal(y,l.σ²),f)
end

function logpdf(l::GaussianLikelihood,y::Real,f::Real)
<<<<<<< HEAD
    Distributions.logpdf(Normal(y,l.ϵ[1]),f) #WARNING multioutput invalid
=======
    logpdf(Normal(y,l.σ²),f)
>>>>>>> d14d00f7
end

export noise

noise(l::GaussianLikelihood) = l.σ²

function Base.show(io::IO,model::GaussianLikelihood{T}) where T
    print(io,"Gaussian likelihood")
end

function compute_proba(l::GaussianLikelihood{T},μ::AbstractVector{T},σ²::AbstractVector{T}) where {T<:Real}
    return μ,max.(σ²,zero(σ²)).+ l.σ²
end

function init_likelihood(likelihood::GaussianLikelihood{T},inference::Inference{T},nLatent::Int,nSamplesUsed::Int,nFeatures::Int) where {T<:Real}
    return GaussianLikelihood{T}(likelihood.σ²,likelihood.opt_noise,fill(inv(likelihood.σ²),nSamplesUsed))
end

function local_updates!(l::GaussianLikelihood{T},y::AbstractVector,μ::AbstractVector,diag_cov_f::AbstractVector) where {T}
    if !isnothing(l.opt_noise)
        if l.opt_noise.t<=10
            update(l.opt_noise,zero(T))
        else
            l.σ² = exp(log(l.σ²)+update(l.opt_noise,0.5*((sum(abs2,y-μ)+sum(diag_cov_f))/l.σ²-length(y))))
        end
    end
    l.θ .= inv(l.σ²)
end

@inline ∇E_μ(l::GaussianLikelihood{T},::AOptimizer,y::AbstractVector) where {T} = (y./l.σ²,)
@inline ∇E_Σ(l::GaussianLikelihood{T},::AOptimizer,y::AbstractVector) where {T} = (0.5*l.θ,)

### Special case where the ELBO is equal to the marginal likelihood
function ELBO(model::GP{T}) where {T}
    model.f[1].Σ = Symmetric(inv(model.f[1].K+model.likelihood.σ²*I))
    return -0.5*dot(model.y,model.f[1].Σ*model.y) - logdet(model.f[1].Σ)+ model.nFeatures*log(twoπ)
end

function expec_log_likelihood(l::GaussianLikelihood{T},i::AnalyticVI,y::AbstractVector,μ::AbstractVector,diag_cov::AbstractVector) where {T}
    return -0.5*i.ρ*(length(y)*(log(twoπ)+log(l.σ²))+sum(abs2.(y-μ)+diag_cov)/l.σ²)
end

AugmentedKL(::GaussianLikelihood{T},::AbstractVector) where {T} = zero(T)<|MERGE_RESOLUTION|>--- conflicted
+++ resolved
@@ -32,11 +32,7 @@
 end
 
 function logpdf(l::GaussianLikelihood,y::Real,f::Real)
-<<<<<<< HEAD
-    Distributions.logpdf(Normal(y,l.ϵ[1]),f) #WARNING multioutput invalid
-=======
     logpdf(Normal(y,l.σ²),f)
->>>>>>> d14d00f7
 end
 
 export noise
