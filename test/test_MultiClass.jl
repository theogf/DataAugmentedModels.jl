--- conflicted
+++ resolved
@@ -260,15 +260,9 @@
 # @btime train!($smodel,iterations=10);
 using GradDescent
 if stochm
-<<<<<<< HEAD
     global ssmodel = SVGP(X,y,kernel,AugmentedLogisticSoftMaxLikelihood(),StochasticAnalyticInference(100,optimizer=ALRSVI()),10,verbose=3,Autotuning=true,atfrequency=1,IndependentPriors=!true)
     # global ssmodel = SVGP(X,y,kernel,AugmentedLogisticSoftMaxLikelihood(),StochasticAnalyticInference(10,optimizer=ALRSVI(τ=200)),10,verbose=3,Autotuning=true,atfrequency=1,IndependentPriors=true)
     @time train!(ssmodel,iterations=50,callback=callback)
-=======
-    # global ssmodel = SVGP(X,y,kernel,AugmentedLogisticSoftMaxLikelihood(),StochasticAnalyticInference(10,optimizer=Adam(α=0.01)),10,verbose=3,Autotuning=true,atfrequency=1,IndependentPriors=true)
-    global ssmodel = SVGP(X,y,kernel,AugmentedLogisticSoftMaxLikelihood(),StochasticAnalyticInference(100,optimizer=ALRSVI(τ=200)),100,verbose=3,Autotuning=true,atfrequency=1,IndependentPriors=true)
-    @time train!(ssmodel,iterations=200)#,callback=callback)
->>>>>>> 759d59cc
     global y_ssparse = predict_y(ssmodel,X_test)
     global y_sstrain = predict_y(ssmodel,X)
     global y_ssall = proba_y(ssmodel,X_test)
@@ -285,7 +279,6 @@
 end
 
 if expecm
-<<<<<<< HEAD
     global emodel = SVGP(X,y,kernel,LogisticSoftMaxLikelihood(),NumericalInference(:mcmc,optimizer=VanillaGradDescent(η=0.01)),10,verbose=3,Autotuning=true,atfrequency=1,IndependentPriors=true)
     # global ssmodel = SVGP(X,y,kernel,AugmentedLogisticSoftMaxLikelihood(),StochasticAnalyticInference(10,optimizer=ALRSVI(τ=200)),10,verbose=3,Autotuning=true,atfrequency=1,IndependentPriors=true)
     @time train!(emodel,iterations=200,callback=callback)
@@ -302,24 +295,6 @@
     end
     println("Expected Gradient model Accuracy is $(expec_score/length(y_test))")#" in $t_sparse s")
     callbackplot(emodel,1)
-=======
-    global emodel = SVGP(X,y,kernel,LogisticSoftMaxLikelihood(),NumericalInference(:mcmc),10,verbose=3,Autotuning=!true,atfrequency=1,IndependentPriors=true)
-    # global ssmodel = SVGP(X,y,kernel,AugmentedLogisticSoftMaxLikelihood(),StochasticAnalyticInference(10,optimizer=ALRSVI(τ=200)),10,verbose=3,Autotuning=true,atfrequency=1,IndependentPriors=true)
-    @time train!(emodel,iterations=200,callback=callback)
-    global y_e = predict_y(emodel,X_test)
-    global y_etrain = predict_y(emodel,X)
-    global y_eall = proba_y(emodel,X_test)
-
-    println("Stochastic Sparse predictions computed")
-    e_score=0
-    for (i,pred) in enumerate(y_e)
-        if pred == y_test[i]
-            global e_score += 1
-        end
-    end
-    println("Sparse model Accuracy is $(e_score/length(y_test))")#" in $t_sparse s")
-    callbackplot(ssmodel,1)
->>>>>>> 759d59cc
 end
 
 
