@testset "utils/utils.jl" begin
    @test AGP.jitt isa AGP.Jittering
    @test Float64(AGP.jitt) ≈ 1e-4
    @test Float32(AGP.jitt) ≈ 1e-3
    @test Float16(AGP.jitt) ≈ 1e-2

    @test AGP.δ(0, 1) == 0.0
    @test AGP.δ(1, 1) == 1.0

    A = rand(2, 2)
    B = rand(2, 2)
    x = rand(2)
    @test AGP.hadamard(A, B) == A .* B

    X = copy(A)
    AGP.add_transpose!(X)
    @test X == A + A'

    D = A * A' + I
    C = cholesky(D)
    @test AGP.invquad(C, x) ≈ dot(x, D \ x)

    @test AGP.trace_ABt(A, B) ≈ tr(A * B')
    @test AGP.diag_ABt(A, B) ≈ diag(A * B')
    @test AGP.diagv_B(x, B) ≈ Diagonal(x) * B
    @test AGP.κdiagθκ(A, x) ≈ A' * Diagonal(x) * A
    @test AGP.ρκdiagθκ(2.0, A, x) ≈ 2.0 * A' * Diagonal(x) * A
<<<<<<< HEAD
    @test AGP.opt_add_diag_mat(x, A) == A + Diagonal(x)
=======
    @test AGP.opt_add_diag_mat(x, A) ≈ A + Diagonal(x)
>>>>>>> 15166798
    @test AGP.safe_expcosh(2.0, 1.0) ≈ exp(2.0) / cosh(1.0)
    @test AGP.logcosh(2.0) ≈ log(cosh(2.0))

    #TODO test 
    #=
    function symcat(S::Symmetric, v::AbstractVector, vv::Real)
        S = vcat(S, v')
        S = hcat(S, vcat(v, vv))
        return Symmetric(S)
    end

    function make_grid(range1, range2)
        return hcat(
            [i for i in range1, j in range2][:],
            [j for i in range1, j in range2][:],
        )
    end
    =#
    @test (2.0 * C).L ≈ cholesky(2.0 * D).L
    @test C * x ≈ D * x
    @test (C + 2.0 * I).L ≈ cholesky(D + 2.0 * I).L
end


<|MERGE_RESOLUTION|>--- conflicted
+++ resolved
@@ -25,11 +25,7 @@
     @test AGP.diagv_B(x, B) ≈ Diagonal(x) * B
     @test AGP.κdiagθκ(A, x) ≈ A' * Diagonal(x) * A
     @test AGP.ρκdiagθκ(2.0, A, x) ≈ 2.0 * A' * Diagonal(x) * A
-<<<<<<< HEAD
-    @test AGP.opt_add_diag_mat(x, A) == A + Diagonal(x)
-=======
     @test AGP.opt_add_diag_mat(x, A) ≈ A + Diagonal(x)
->>>>>>> 15166798
     @test AGP.safe_expcosh(2.0, 1.0) ≈ exp(2.0) / cosh(1.0)
     @test AGP.logcosh(2.0) ≈ log(cosh(2.0))
 
