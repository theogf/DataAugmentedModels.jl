--- conflicted
+++ resolved
@@ -40,11 +40,7 @@
                             @testset "$(string(stoch(s,inference)))" begin
                                 if in(stoch(s,inference),methods_implemented_SVGP[l])
                                     for floattype in floattypes
-<<<<<<< HEAD
-                                        @test typeof(SVGP(X,y[l_names],k,eval(Meta.parse(l*"("*addlargument(l)*")")),eval(Meta.parse(stoch(s,inference)*"("*addiargument(s,inference)*")")),m)) <: SVGP{eval(Meta.parse(l*"{"*string(floattype)*"}")),eval(Meta.parse(inference*"{"*string(floattype)*"}")),floattype,Vector{floattype}}
-=======
                                         @test typeof(SVGP(X,y[l_names],k,eval(Meta.parse(l*"("*addlargument(l)*")")),eval(Meta.parse(stoch(s,inference)*"("*addiargument(s,inference)*")")),m)) <: SVGP{floattype,eval(Meta.parse(l*"{"*string(floattype)*"}")),eval(Meta.parse(inference*"{"*string(floattype)*"}")),Vector{floattype}}
->>>>>>> 827180a2
                                         model = SVGP(X,y[l_names],k,eval(Meta.parse(l*"("*addlargument(l)*")")),eval(Meta.parse(stoch(s,inference)*"("*(addiargument(s,inference))*")")),m,verbose=2)
                                         @test train!(model,iterations=50)
                                         @test testconv(model,l_names,X,y[l_names])
