--- conflicted
+++ resolved
@@ -41,9 +41,5 @@
     plot_model(model, X, X_test, X_train[1:(i * size_batch)], y_train[1:(i * size_batch)])
     frame(anim)
 end
-<<<<<<< HEAD
-gif(anim, fps=4)
-# This works just as well with any likelihood! Just try it out!
-=======
 gif(anim; fps=4)
->>>>>>> 05502e8c
+# This works just as well with any likelihood! Just try it out!