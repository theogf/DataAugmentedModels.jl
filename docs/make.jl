using Documenter, Literate
using AugmentedGaussianProcesses

# Create the notebooks

# Regression
Literate.markdown(joinpath(@__DIR__, "examples", "gpregression.jl"),
                    joinpath(@__DIR__, "src", "examples");
                    documenter = true,
                )
Literate.notebook(joinpath(@__DIR__, "examples", "gpregression.jl"),
                    joinpath(@__DIR__, "notebooks")
                )

# Classification
Literate.markdown(joinpath(@__DIR__, "examples", "gpclassification.jl"),
                    joinpath(@__DIR__, "src", "examples");
                    documenter = true,
                ) 
Literate.notebook(joinpath(@__DIR__, "examples", "gpclassification.jl"),
                joinpath(@__DIR__, "src", "examples")
            ) 

# Multi-Class Classification
Literate.markdown(joinpath(@__DIR__, "examples", "multiclassgp.jl"),
                    joinpath(@__DIR__, "src", "examples");
                    documenter = true,
                ) 
Literate.notebook(joinpath(@__DIR__, "examples", "multiclassgp.jl"),
                joinpath(@__DIR__, "src", "examples")
            ) 

# Online GP
Literate.markdown(joinpath(@__DIR__, "examples", "onlinegp.jl"),
                    joinpath(@__DIR__, "src", "examples");
                    documenter = true,
                ) 
Literate.notebook(joinpath(@__DIR__, "examples", "onlinegp.jl"),
                joinpath(@__DIR__, "src", "examples")
            ) 

# Events GP
Literate.markdown(joinpath(@__DIR__, "examples", "gpevents.jl"),
                    joinpath(@__DIR__, "src", "examples");
                    documenter = true,
                ) 
Literate.notebook(joinpath(@__DIR__, "examples", "gpevents.jl"),
                joinpath(@__DIR__, "src", "examples")

# Make the docs

makedocs(modules=[AugmentedGaussianProcesses],
         format = Documenter.Writers.HTMLWriter.HTML(
         assets = ["assets/icon.ico"],
         analytics="UA-129106538-2"),
         sitename= "AugmentedGaussianProcesses",
         authors="Theo Galy-Fajou",
         pages = [
         "Home"=>"index.md",
         "Background"=>"background.md",
         "User Guide"=>"userguide.md",
         "Kernels"=>"kernel.md",
         "Examples"=>[
<<<<<<< HEAD
             "GP Regression" => "gpregression.md",
             "GP Classification" => "gpclassification.md",
             "Multi-Class GP" => "multiclassgp.md",
             "Online GP" => "onlinegp.md",
             "GP with event data" => "gpevents.md",
=======
             "GP Regression" => "examples/gpregression.md",
             "GP Classification" => "examples/gpclassification.md",
             "Multi-Class GP" => "examples/multiclassgp.md",
             "Online GP" => "examples/onlinegp.md",
>>>>>>> b86d5fe0
            ],
         "Julia GP Packages"=>"comparison.md",
         "API"=>"api.md"
         ]
         )

# Deploy the docs

deploydocs(
    deps = Deps.pip("mkdocs", "python-markdown-math"),
    repo = "github.com/theogf/AugmentedGaussianProcesses.jl.git",
    target = "build"
)<|MERGE_RESOLUTION|>--- conflicted
+++ resolved
@@ -61,18 +61,11 @@
          "User Guide"=>"userguide.md",
          "Kernels"=>"kernel.md",
          "Examples"=>[
-<<<<<<< HEAD
-             "GP Regression" => "gpregression.md",
-             "GP Classification" => "gpclassification.md",
-             "Multi-Class GP" => "multiclassgp.md",
-             "Online GP" => "onlinegp.md",
-             "GP with event data" => "gpevents.md",
-=======
              "GP Regression" => "examples/gpregression.md",
              "GP Classification" => "examples/gpclassification.md",
              "Multi-Class GP" => "examples/multiclassgp.md",
              "Online GP" => "examples/onlinegp.md",
->>>>>>> b86d5fe0
+             "GP with event data" => "examples/gpevents.md",
             ],
          "Julia GP Packages"=>"comparison.md",
          "API"=>"api.md"
