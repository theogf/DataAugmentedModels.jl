--- conflicted
+++ resolved
@@ -1,7 +1,6 @@
 using Documenter, Literate
 using AugmentedGaussianProcesses
 
-<<<<<<< HEAD
 # Create the notebooks and examples markdown using Literate
 
 EXAMPLES = joinpath(@__DIR__, "examples")
@@ -46,86 +45,6 @@
          "API" => "api.md"
          ]
          )
-=======
-# Create the notebooks
-
-# Regression
-Literate.markdown(
-    joinpath(@__DIR__, "examples", "gpregression.jl"),
-    joinpath(@__DIR__, "src", "examples");
-    documenter=true,
-)
-Literate.notebook(
-    joinpath(@__DIR__, "examples", "gpregression.jl"), joinpath(@__DIR__, "notebooks")
-)
-
-# Classification
-Literate.markdown(
-    joinpath(@__DIR__, "examples", "gpclassification.jl"),
-    joinpath(@__DIR__, "src", "examples");
-    documenter=true,
-)
-Literate.notebook(
-    joinpath(@__DIR__, "examples", "gpclassification.jl"),
-    joinpath(@__DIR__, "src", "examples"),
-)
-
-# Multi-Class Classification
-Literate.markdown(
-    joinpath(@__DIR__, "examples", "multiclassgp.jl"),
-    joinpath(@__DIR__, "src", "examples");
-    documenter=true,
-)
-Literate.notebook(
-    joinpath(@__DIR__, "examples", "multiclassgp.jl"), joinpath(@__DIR__, "src", "examples")
-)
-
-# Online GP
-Literate.markdown(
-    joinpath(@__DIR__, "examples", "onlinegp.jl"),
-    joinpath(@__DIR__, "src", "examples");
-    documenter=true,
-)
-Literate.notebook(
-    joinpath(@__DIR__, "examples", "onlinegp.jl"), joinpath(@__DIR__, "src", "examples")
-)
-
-# Events GP
-Literate.markdown(
-    joinpath(@__DIR__, "examples", "gpevents.jl"),
-    joinpath(@__DIR__, "src", "examples");
-    documenter=true,
-)
-Literate.notebook(
-    joinpath(@__DIR__, "examples", "gpevents.jl"), joinpath(@__DIR__, "src", "examples")
-)
-
-# Make the docs
-
-makedocs(;
-    modules=[AugmentedGaussianProcesses],
-    format=Documenter.Writers.HTMLWriter.HTML(;
-        assets=["assets/icon.ico"], analytics="UA-129106538-2"
-    ),
-    sitename="AugmentedGaussianProcesses",
-    authors="Théo Galy-Fajou",
-    pages=[
-        "Home" => "index.md",
-        "Background" => "background.md",
-        "User Guide" => "userguide.md",
-        "Kernels" => "kernel.md",
-        "Examples" => [
-            "GP Regression" => "examples/gpregression.md",
-            "GP Classification" => "examples/gpclassification.md",
-            "Multi-Class GP" => "examples/multiclassgp.md",
-            "Online GP" => "examples/onlinegp.md",
-            "GP with event data" => "examples/gpevents.md",
-        ],
-        "Julia GP Packages" => "comparison.md",
-        "API" => "api.md",
-    ],
-)
->>>>>>> 05502e8c
 
 # Deploy the docs
 
